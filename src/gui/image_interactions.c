--- conflicted
+++ resolved
@@ -408,46 +408,11 @@
 	gint zoomedX = 0, zoomedY = 0;
 
 	if (inimage((GdkEvent *) event)) {
-<<<<<<< HEAD
-		char buffer[45];
-		char format[25];
+		char *buffer;
+		char *format;
 		int coords_width = 3;
-=======
-		char *buffer;
-		char *format, *format_base = "x: %%.%dd y: %%.%dd = %%.%dd";
-		int coords_width = 3, val_width = 3;
->>>>>>> 3256b4c9
 		zoomedX = (gint) (event->x / zoom);
 		zoomedY = (gint) (event->y / zoom);
-		if (fit->rx >= 1000 || fit->ry >= 1000)
-			coords_width = 4;
-<<<<<<< HEAD
-		if (fit->type == DATA_USHORT) {
-			int val_width = 3;
-			char *format_base_ushort = "x: %%.%dd y: %%.%dd = %%.%dd";
-			if (fit->hi >= 1000)
-				val_width = 4;
-			if (fit->hi >= 10000)
-				val_width = 5;
-			g_snprintf(format, sizeof(format), format_base_ushort,
-					coords_width, coords_width, val_width);
-			g_snprintf(buffer, sizeof(buffer), format, zoomedX, zoomedY,
-					fit->pdata[com.cvport][fit->rx * (fit->ry - zoomedY - 1)
-					+ zoomedX]);
-		} else if (fit->type == DATA_FLOAT) {
-			char *format_base_float = "x: %%.%dd y: %%.%dd = %%f";
-			g_snprintf(format, sizeof(format), format_base_float,
-					coords_width, coords_width);
-			g_snprintf(buffer, sizeof(buffer), format, zoomedX, zoomedY,
-					fit->fpdata[com.cvport][fit->rx * (fit->ry - zoomedY - 1)
-					+ zoomedX]);
-		}
-=======
-		if (fit->hi >= 1000)
-			val_width = 4;
-		if (fit->hi >= 10000)
-			val_width = 5;
->>>>>>> 3256b4c9
 
 		/* TODO: fix to use the new function vport_number_to_name() */
 		if (widget == com.vport[RED_VPORT])
@@ -459,14 +424,31 @@
 		else
 			return FALSE;
 
-		format = g_strdup_printf(format_base, coords_width,
-				coords_width, val_width);
-		buffer = g_strdup_printf(format, zoomedX, zoomedY,
-				fit->pdata[com.cvport][fit->rx * (fit->ry - zoomedY - 1)
-				+ zoomedX]);
+		if (fit->rx >= 1000 || fit->ry >= 1000)
+			coords_width = 4;
+		if (fit->type == DATA_USHORT) {
+			int val_width = 3;
+			char *format_base_ushort = "x: %%.%dd y: %%.%dd = %%.%dd";
+			if (fit->hi >= 1000)
+				val_width = 4;
+			if (fit->hi >= 10000)
+				val_width = 5;
+			format = g_strdup_printf(format_base_ushort,
+					coords_width, coords_width, val_width);
+			buffer = g_strdup_printf(format, zoomedX, zoomedY,
+					fit->pdata[com.cvport][fit->rx * (fit->ry - zoomedY - 1)
+					+ zoomedX]);
+		} else if (fit->type == DATA_FLOAT) {
+			char *format_base_float = "x: %%.%dd y: %%.%dd = %%f";
+			format = g_strdup_printf(format_base_float,
+					coords_width, coords_width);
+			buffer = g_strdup_printf(format, zoomedX, zoomedY,
+					fit->fpdata[com.cvport][fit->rx * (fit->ry - zoomedY - 1)
+					+ zoomedX]);
+		}
+
 		gtk_label_set_text(GTK_LABEL(gtk_builder_get_object(builder, label)),
 				buffer);
-
 		g_free(buffer);
 		g_free(format);
 	}
