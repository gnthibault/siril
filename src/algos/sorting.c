#include "sorting.h"
#include <string.h>
#include <math.h>

/*
 * This file is part of Siril, an astronomy image processor.
 * Copyright (C) 2005-2011 Francois Meyer (dulle at free.fr)
 * Copyright (C) 2012-2020 team free-astro (see more in AUTHORS file)
 * Reference site is https://free-astro.org/index.php/Siril
 *
 * Siril is free software: you can redistribute it and/or modify
 * it under the terms of the GNU General Public License as published by
 * the Free Software Foundation, either version 3 of the License, or
 * (at your option) any later version.
 *
 * Siril is distributed in the hope that it will be useful,
 * but WITHOUT ANY WARRANTY; without even the implied warranty of
 * MERCHANTABILITY or FITNESS FOR A PARTICULAR PURPOSE. See the
 * GNU General Public License for more details.
 *
 * You should have received a copy of the GNU General Public License
 * along with Siril. If not, see <http://www.gnu.org/licenses/>.
 */

/* This files contains all sorting algorithms of siril.
 * See src/test/sorting.c for testing and metrics.
 */

/**
 * In-place quick sort of array of double a of size n
 * @param a array to sort
 * @param n size of the array
 */
void quicksort_d (double *a, int n) {
	if (n < 2)
		return;
	double pivot = a[n / 2];
	double *left = a;
	double *right = a + n - 1;
	register double t;

	while (left <= right) {
		if (*left < pivot) {
			left++;
			continue;
		}
		if (*right > pivot) {
			right--;
			continue;
		}
		t = *left;
		*left++ = *right;
		*right-- = t;
	}
	quicksort_d(a, right - a + 1);
	quicksort_d(left, a + n - left);
}

/**
 * In-place quick sort of array of float a of size n
 * @param a array to sort
 * @param n size of the array
 */
void quicksort_f (float *a, int n) {
	if (n < 2)
		return;
	float pivot = a[n / 2];
	float *left = a;
	float *right = a + n - 1;
	register float t;

	while (left <= right) {
		if (*left < pivot) {
			left++;
			continue;
		}
		if (*right > pivot) {
			right--;
			continue;
		}
		t = *left;
		*left++ = *right;
		*right-- = t;
	}
	quicksort_f(a, right - a + 1);
	quicksort_f(left, a + n - left);
}

/**
 * In-place quick sort of array of WORD a of size n
 * @param a array to sort
 * @param n size of the array
 */
void quicksort_s (WORD *a, int n) {
	if (n < 2)
		return;
	WORD pivot = a[n / 2];
	WORD *left = a;
	WORD *right = a + n - 1;
	register WORD t;

	while (left <= right) {
		if (*left < pivot) {
			left++;
			continue;
		}
		if (*right > pivot) {
			right--;
			continue;
		}
		t = *left;
		*left++ = *right;
		*right-- = t;
	}
	quicksort_s(a, right - a + 1);
	quicksort_s(left, a + n - left);
}

/* quickmedian returns the median from array of length n
 * Derived from the original quickselect algorithm from Hoare
 * warning: data are sorted in place
 * non recurssive version modified to return median value
 * @param a array of WORD to search
 * @param n size of the array
 * @return median as double for even size average the middle two elements
*/
double quickmedian (WORD *a, int n) {
	int i;
	int k = n / 2;		// size to sort
	int pindex;		// pivot index
	int left = 0; 		// left index
	int right = n - 1; 	// right index
	WORD pivot, tmp;

	// Use faster and robust sorting network for small size array
	if (n < 9)
		return sortnet_median(a, n);

	while (left < right) { //we stop when our indicies have crossed
		pindex = (left + right) / 2; // pivot selection, this can be whatever
		pivot = a[pindex];
		a[pindex] = a[right];
		a[right] = pivot; // SWAP(pivot,right)

		for (i = pindex = left; i < right; i++) {
			if (a[i] < pivot) { // SWAP
				tmp = a[pindex];
				a[pindex] = a[i];
				a[i] = tmp;
				pindex++;
			}
		}
		a[right] = a[pindex];
		a[pindex] = pivot; // SWAP

		if (pindex < k)
			left = pindex + 1;
		else
			// pindex >= k
			right = pindex;
	}
	return (n % 2 == 0) ?
			((double) a[k - 1] + (double) a[k]) / 2.0 : (double) a[k];
}

/* quickmedian_float returns the median from array of length n
 * Derived from the original quickselect algorithm from Hoare
 * warning: data are sorted in place
 * non recurssive version modified to return median value
 * @param a array of float to search
 * @param n size of the array
 * @return median as double for even size average the middle two elements
 */
double quickmedian_float (float *a, int n) {
	int i;
	int k = n / 2;		// size to sort
	int pindex;		// pivot index
	int left = 0; 		// left index
	int right = n - 1; 	// right index
	float pivot, tmp;

	while (left < right) { //we stop when our indicies have crossed
		pindex = (left + right) / 2; // pivot selection, this can be whatever
		pivot = a[pindex];
		a[pindex] = a[right];
		a[right] = pivot; // SWAP(pivot,right)

		for (i = pindex = left; i < right; i++) {
			if (a[i] < pivot) { // SWAP
				tmp = a[pindex];
				a[pindex] = a[i];
				a[i] = tmp;
				pindex++;
			}
		}
		a[right] = a[pindex];
		a[pindex] = pivot; // SWAP(right,j)

		if (pindex < k)
			left = pindex + 1;
		else
			// pindex >= k
			right = pindex;
	}
	return (n % 2 == 0) ? ((double)a[k - 1] + a[k]) / 2.0 : (double)a[k];
}

/* quickmedian_double returns the median from array of length n
 * Derived from the original quickselect algorithm from Hoare
 * warning: data are sorted in place
 * non recurssive version modified to return median value
 * @param a array of double to search
 * @param n size of the array
 * @return median as double for even size average the middle two elements
 */
double quickmedian_double (double *a, int n) {
	int i;
	int k = n / 2;		// size to sort
	int pindex;		// pivot index
	int left = 0; 		// left index
	int right = n - 1; 	// right index
	double pivot, tmp;

	while (left < right) { //we stop when our indicies have crossed
		pindex = (left + right) / 2; // pivot selection, this can be whatever
		pivot = a[pindex];
		a[pindex] = a[right];
		a[right] = pivot; // SWAP(pivot,right)

		for (i = pindex = left; i < right; i++) {
			if (a[i] < pivot) { // SWAP
				tmp = a[pindex];
				a[pindex] = a[i];
				a[i] = tmp;
				pindex++;
			}
		}
		a[right] = a[pindex];
		a[pindex] = pivot; // SWAP(right,j)

		if (pindex < k)
			left = pindex + 1;
		else
			// pindex >= k
			right = pindex;
	}
	return (n % 2 == 0) ? (a[k - 1] + a[k]) / 2.0 : a[k];
}

/*
 * quickmedian_int returns the median from array of int of of length n
 * Derived from original quickselect algorithm from Hoare
 * @param a array to search
 * @param n size of the array
 * @return median as double
 */
double quickmedian_int (int *a, int n) {
	int i;
	int k = n / 2;		// size to sort
	int pindex;		// pivot index
	int left = 0; 		// left index
	int right = n - 1; 	// right index
	int pivot, tmp;

	while (left < right) { //we stop when our indicies have crossed
		pindex = (left + right) / 2; // pivot selection, this can be whatever
		pivot = a[pindex];
		a[pindex] = a[right];
		a[right] = pivot; // SWAP

		for (i = pindex = left; i < right; i++) {
			if (a[i] < pivot) { // SWAP
				tmp = a[pindex];
				a[pindex] = a[i];
				a[i] = tmp;
				pindex++;
			}
		}
		a[right] = a[pindex];
		a[pindex] = pivot; // SWAP

		if (pindex < k)
			left = pindex + 1;
		else
			// pindex >= k
			right = pindex;
	}
	return (n % 2 == 0) ?
			((double) a[k - 1] + (double) a[k]) / 2.0 : (double) a[k];
}

/*
 * Optimal sorting network array of size [2,9] to retrieve median value
 * (C) Emmanuel Brandt 2019-02
 * @param a array of double to sort (warning in place sorting)
 * @param n size of the array to sort [2,9]
 * warning in-place sorting
 */
#define sw(i,j) if(a[i] > a[j]) { register WORD t=a[i]; a[i]=a[j]; a[j]=t; }
double sortnet_median (WORD *a, int n) {
	int k = n / 2;

	switch (n) {
		case 1: return a[0]; break;

		case 2: sw(0,1); break;

		case 3: sw(0,1); sw(1,2); sw(0,1); break;

		case 4: sw(0,1); sw(2,3); sw(0,2); sw(1,3); sw(1,2); break;

		case 5: sw(0,1); sw(2,3); sw(1,3); sw(2,4); sw(0,2);
			sw(1,4); sw(1,2); sw(3,4); sw(2,3); break;

		case 6: sw(0,1); sw(2,3); sw(4,5); sw(0,2); sw(3,5);
			sw(1,4); sw(0,1); sw(2,3); sw(4,5); sw(1,2); sw(3,4);
			sw(2,3); break;

		case 7: sw(1,2); sw(3,4); sw(5,6); sw(0,2); sw(4,6); sw(3,5);
			sw(2,6); sw(1,5); sw(0,4); sw(2,5); sw(0,3); sw(2,4);
			sw(1,3); sw(0,1); sw(2,3); sw(4,5); break;

		case 8: sw(0,1); sw(2,3); sw(4,5); sw(6,7);
			sw(0,2); sw(1,3); sw(4,6); sw(5,7);
			sw(1,2); sw(5,6);
			sw(0,4); sw(1,5); sw(2,6); sw(3,7);
			sw(2,4); sw(3,5);
			sw(1,2); sw(3,4); sw(5,6); break;

		case 9: sw(1,8); sw(2,7); sw(3,6); sw(4,5);
			sw(1,4); sw(5,8);
			sw(0,2); sw(6,7);
			sw(2,6); sw(7,8);
			sw(0,3); sw(4,5);
			sw(0,1); sw(3,5); sw(6,7);
			sw(2,4);
			sw(1,3); sw(5,7);
			sw(4,6);
			sw(1,2); sw(3,4); sw(5,6); sw(7,8);
			sw(2,3); sw(4,5); break;

		default: return 0.0; break; // no sort
	}
	return (n % 2 == 0) ? (a[k - 1] + a[k]) / 2.0 : a[k];
}
#undef sw

/*
 * Optimal sorting network [2,9]
 * (C) Emmanuel Brandt 2019-02
 * @param a array of double to sort (warning in place sorting)
 * @param n size of the array to sort [2,9]
 * warning in-place sorting
 */
#define sw(i,j) if(a[i] > a[j]) { register WORD t=a[i]; a[i]=a[j]; a[j]=t; }
void sortnet (WORD *a, int n) {

	switch (n) {
		case 2: sw(0,1); break;

		case 3: sw(0,1); sw(1,2); sw(0,1); break;

		case 4: sw(0,1); sw(2,3); sw(0,2); sw(1,3); sw(1,2); break;

		case 5: sw(0,1); sw(2,3); sw(1,3); sw(2,4); sw(0,2);
			sw(1,4); sw(1,2); sw(3,4); sw(2,3); break;

		case 6: sw(0,1); sw(2,3); sw(4,5); sw(0,2); sw(3,5);
			sw(1,4); sw(0,1); sw(2,3); sw(4,5); sw(1,2); sw(3,4);
			sw(2,3); break;

		case 7: sw(1,2); sw(3,4); sw(5,6); sw(0,2); sw(4,6); sw(3,5);
			sw(2,6); sw(1,5); sw(0,4); sw(2,5); sw(0,3); sw(2,4);
			sw(1,3); sw(0,1); sw(2,3); sw(4,5); break;

		case 8: sw(0,1); sw(2,3); sw(4,5); sw(6,7);
			sw(0,2); sw(1,3); sw(4,6); sw(5,7);
			sw(1,2); sw(5,6);
			sw(0,4); sw(1,5); sw(2,6); sw(3,7);
			sw(2,4); sw(3,5);
			sw(1,2); sw(3,4); sw(5,6); break;

		case 9: sw(1,8); sw(2,7); sw(3,6); sw(4,5);
			sw(1,4); sw(5,8);
			sw(0,2); sw(6,7);
			sw(2,6); sw(7,8);
			sw(0,3); sw(4,5);
			sw(0,1); sw(3,5); sw(6,7);
			sw(2,4);
			sw(1,3); sw(5,7);
			sw(4,6);
			sw(1,2); sw(3,4); sw(5,6); sw(7,8);
			sw(2,3); sw(4,5); break;

		default: break; // no sort
	}
}
#undef sw

/*
 * Histogram median for very large array of unsigned short
 * (C) Emmanuel Brandt 2019-02
 * @param a array of unsigned short to search
 * @param n size of the array
 * @return median as a double (for n odd)
 * Use temp storage h to build the histogram. Complexity O(2*N)
 */
double histogram_median(WORD *a, int n, gboolean mutlithread) {
	// For arrays n < 10 histogram is use fast and simple sortnet_median
	if (n < 10)
		return sortnet_median(a, n);

	unsigned int i, j, k = n / 2;
	size_t s = sizeof(unsigned int);
<<<<<<< HEAD
	unsigned int *h = calloc(USHRT_MAX + 1, s);

	for (i = 0; i < n; i++)
		h[a[i]]++;

=======
	unsigned int *h = (unsigned int*) calloc(USHRT_MAX + 1, s);

#ifdef _OPENMP
#pragma omp parallel num_threads(com.max_thread) if (mutlithread)
#endif
	{
		unsigned int *hthr = (unsigned int*) calloc(USHRT_MAX + 1, s);
#ifdef _OPENMP
#pragma omp for nowait
#endif
		for (i = 0; i < n; i++) {
			hthr[a[i]]++;
		}
#ifdef _OPENMP
#pragma omp critical
#endif
		{
			// add per thread histogram to main histogram
#ifdef _OPENMP
#pragma omp simd
#endif
			for (size_t i = 0; i < USHRT_MAX; ++i) {
				h[i] += hthr[i];
			}
		}
		free(hthr);
	}
>>>>>>> 416fb309
	i = j = 0;
	if (n % 2 == 0) {
		for (; h[j] <= k - 1; j++)
			h[j + 1] += h[j];
		i = j;
	}

	for (; h[i] <= k; i++)
		h[i + 1] += h[i];

	free(h);
	return (n % 2 == 0) ? (double) (i + j) / 2.0 : (double) i;
}

double histogram_median_float(float *a, int n) {
	unsigned int i, j, k = n / 2, nb_bins = 100000;
	size_t s = sizeof(unsigned int);
	unsigned int *h = calloc(nb_bins + 1, s);

	for (i = 0; i < n; i++)
		h[(unsigned int) (a[i] * nb_bins)]++;	// warning: this is not a rounding

	i = j = 0;
	if (n % 2 == 0) {
		for (; h[j] <= k - 1; j++)
			h[j + 1] += h[j];
		i = j;
	}

	for (; h[i] <= k; i++)
		h[i + 1] += h[i];

	free(h);
	return (n % 2 == 0) ? (double)(i + j) / (2.0 * (double)nb_bins) : (double)i / (double)nb_bins;
}
/*
 * Histogram median for very large array of double in [0,1] range
 * (C) Emmanuel Brandt 2019-02
 * @param a array of unsigned short to search
 * @param n size of the array
 * @return median as a double (for n odd)
 * Use temp storage h for the histogram. Complexity O(2*N)
 * faster than quickmedian_double for array > 20000
 */
double histogram_median_double(double *a, int n) {
	unsigned int i, j, k = n / 2, nb_bins = 100000;
	size_t s = sizeof(unsigned int);
	unsigned int *h = calloc(nb_bins + 1, s);

	for (i = 0; i < n; i++)
		h[(unsigned int) (a[i] * nb_bins)]++;	// warning: this is not a rounding

	i = j = 0;
	if (n % 2 == 0) {
		for (; h[j] <= k - 1; j++)
			h[j + 1] += h[j];
		i = j;
	}

	for (; h[i] <= k; i++)
		h[i + 1] += h[i];

	free(h);
	return (n % 2 == 0) ? (double) (i + j) / ( 2.0 * (double) nb_bins) : (double) i / (double) nb_bins;
}

/**
 * Compares a and b like strcmp()
 * @param a a gconstpointer
 * @param b a gconstpointer
 * @return an integer less than, equal to, or greater than zero, if a is than b .
 */
gint strcompare(gconstpointer *a, gconstpointer *b) {
	gchar *collate_key1, *collate_key2;
	gint result;

	const gchar *s1 = (const gchar *) a;
	const gchar *s2 = (const gchar *) b;

	collate_key1 = g_utf8_collate_key_for_filename(s1, strlen(s1));
	collate_key2 = g_utf8_collate_key_for_filename(s2, strlen(s2));

	result = g_strcmp0(collate_key1, collate_key2);
	g_free(collate_key1);
	g_free(collate_key2);

	return result;
}<|MERGE_RESOLUTION|>--- conflicted
+++ resolved
@@ -412,13 +412,6 @@
 
 	unsigned int i, j, k = n / 2;
 	size_t s = sizeof(unsigned int);
-<<<<<<< HEAD
-	unsigned int *h = calloc(USHRT_MAX + 1, s);
-
-	for (i = 0; i < n; i++)
-		h[a[i]]++;
-
-=======
 	unsigned int *h = (unsigned int*) calloc(USHRT_MAX + 1, s);
 
 #ifdef _OPENMP
@@ -446,7 +439,6 @@
 		}
 		free(hthr);
 	}
->>>>>>> 416fb309
 	i = j = 0;
 	if (n % 2 == 0) {
 		for (; h[j] <= k - 1; j++)
