--- conflicted
+++ resolved
@@ -242,12 +242,8 @@
 
 /* this function tries to get the requested stats from the passed stats,
  * computes them and stores them in it if they have not already been */
-<<<<<<< HEAD
-static imstats* statistics_internal_ushort(fits *fit, int layer, rectangle *selection, int option, imstats *stats) {
-=======
-static imstats* statistics_internal(fits *fit, int layer, rectangle *selection,
+static imstats* statistics_internal_ushort(fits *fit, int layer, rectangle *selection,
 		int option, imstats *stats, gboolean multithread) {
->>>>>>> 416fb309
 	int nx, ny;
 	WORD *data = NULL;
 	int stat_is_local = 0, free_data = 0;
@@ -407,14 +403,14 @@
 	return stat;
 }
 
-static imstats* statistics_internal(fits *fit, int layer, rectangle *selection, int option, imstats *stats) {
+static imstats* statistics_internal(fits *fit, int layer, rectangle *selection, int option, imstats *stats, gboolean multithread) {
 	if (fit) {
 		if (fit->type == DATA_USHORT)
-			return statistics_internal_ushort(fit, layer, selection, option, stats);
+			return statistics_internal_ushort(fit, layer, selection, option, stats, multithread);
 		if (fit->type == DATA_FLOAT)
 			return statistics_internal_float(fit, layer, selection, option, stats);
 	}
-	return statistics_internal_ushort(fit, layer, selection, option, stats);
+	return statistics_internal_ushort(fit, layer, selection, option, stats, multithread);
 }
 
 /* Computes statistics on the given layer of the given opened image.
