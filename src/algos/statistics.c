/*
 * This file is part of Siril, an astronomy image processor.
 * Copyright (C) 2005-2011 Francois Meyer (dulle at free.fr)
 * Copyright (C) 2012-2020 team free-astro (see more in AUTHORS file)
 * Reference site is https://free-astro.org/index.php/Siril
 *
 * Siril is free software: you can redistribute it and/or modify
 * it under the terms of the GNU General Public License as published by
 * the Free Software Foundation, either version 3 of the License, or
 * (at your option) any later version.
 *
 * Siril is distributed in the hope that it will be useful,
 * but WITHOUT ANY WARRANTY; without even the implied warranty of
 * MERCHANTABILITY or FITNESS FOR A PARTICULAR PURPOSE. See the
 * GNU General Public License for more details.
 *
 * You should have received a copy of the GNU General Public License
 * along with Siril. If not, see <http://www.gnu.org/licenses/>.
 */

/* HOW STATISTICS WORK
 * Stats for an image are computed on request and are carried in an imstats
 * structure. Depending on the current mode, this structure is stored for
 * caching in the fits->stats or in the sequence->stats.
 * If it is stored in the fits, when it is disposed, it is copied in the
 * sequence if it belongs to one.
 * If it is stored in the sequence, when the sequence is disposed, it is saved
 * in the seqfile, in `M' fields.
 * When a sequence is loaded, previously computed stats are recovered that way.
 * All operations that need to access stats should do it with the statistics()
 * function at the bottom of this file which provides this abstraction.
 */

#include <stdlib.h>
#include <stdio.h>
#include <math.h>
#include <string.h>
#include <float.h>
#include <assert.h>
#include <gsl/gsl_statistics.h>
#include "core/siril.h"
#include "core/proto.h"
#include "gui/dialogs.h"
#include "gui/progress_and_log.h"
#include "sorting.h"
#include "statistics.h"
#include "statistics_float.h"

static void stats_set_default_values(imstats *stat);

// copies the area of an image into the memory buffer data
static void select_area_ushort(fits *fit, WORD *data, int layer, rectangle *bounds) {
	int i, j, k = 0;

	WORD *from = fit->pdata[layer] +
		(fit->ry - bounds->y - bounds->h) * fit->rx + bounds->x;
	int stridefrom = fit->rx - bounds->w;

	for (i = 0; i < bounds->h; ++i) {
		for (j = 0; j < bounds->w; ++j) {
			data[k++] = *from++;
		}
		from += stridefrom;
	}
}

/* For a univariate data set X1, X2, ..., Xn, the MAD is defined as the median
 * of the absolute deviations from the data's median:
 *  MAD = median (| Xi − median(X) |)
 */
static double siril_stats_ushort_mad(WORD* data, const size_t n, const double m,
		gboolean multithread) {
	size_t i;
	double mad;
	int median = round_to_int(m);	// we use it on integer data anyway
	WORD *tmp = malloc(n * sizeof(WORD));
	if (!tmp) {
		PRINT_ALLOC_ERR;
		return 0.0f; // TODO: check return value
	}

#pragma omp parallel for num_threads(com.max_thread) if(n > 10000) private(i) schedule(static)
	for (i = 0; i < n; i++) {
		tmp[i] = (WORD)abs(data[i] - median);
	}

	mad = histogram_median(tmp, n, multithread);
	free(tmp);
	return mad;
}

static double siril_stats_double_mad(const double* data, const size_t n, const double median) {
	size_t i;
	double mad;
	double *tmp = malloc(n * sizeof(double));
	if (!tmp) {
		PRINT_ALLOC_ERR;
		return 0.0f; // TODO: check return value
	}

#pragma omp parallel for num_threads(com.max_thread) if(n > 10000) private(i) schedule(static)
	for (i = 0; i < n; i++) {
		tmp[i] = fabs(data[i] - median);
	}

	mad = histogram_median_double (tmp, n);
	free(tmp);
	return mad;
}

static double siril_stats_ushort_bwmv(const WORD* data, const size_t n,
		const double mad, const double median) {

	double bwmv = 0.0;
	double up = 0.0, down = 0.0;
	size_t i;

	if (mad > 0.0) {
#pragma omp parallel for num_threads(com.max_thread) private(i) schedule(static) reduction(+:up,down)
		for (i = 0; i < n; i++) {
			double yi, ai, yi2;

			yi = ((double) data[i] - median) / (9 * mad);
			yi2 = yi * yi;
			ai = (fabs(yi) < 1.0) ? 1.0 : 0.0;

			up += ai * SQR((double ) data[i] - median) * SQR(SQR (1 - yi2));
			down += (ai * (1 - yi2) * (1 - 5 * yi2));
		}

		bwmv = n * (up / (down * down));
	}

	return bwmv;
}

static double siril_stats_double_bwmv(const double* data, const size_t n,
		const double mad, const double median) {

	double bwmv = 0.0;
	double up = 0.0, down = 0.0;
	size_t i;

	if (mad > 0.0) {
#pragma omp parallel for num_threads(com.max_thread) private(i) schedule(static) reduction(+:up,down)
		for (i = 0; i < n; i++) {
			double yi, ai, yi2;

			yi = (data[i] - median) / (9 * mad);
			yi2 = yi * yi;
			ai = (fabs(yi) < 1.0) ? 1.0 : 0.0;

			up += ai * SQR(data[i] - median) * SQR(SQR (1 - yi2));
			down += (ai * (1 - yi2) * (1 - 5 * yi2));
		}
		bwmv = n * (up / (down * down));
	}

	return bwmv;
}

static int IKSS(double *data, int n, double *location, double *scale) {
	size_t i, j;
	double mad, s, s0, m, xlow, xhigh;

	quicksort_d(data, n);	// this sort is mandatory
	i = 0;
	j = n;
	s0 = 1;
	for (;;) {
		if (j - i < 1) {
			*location = *scale = 0;
			break;
		}
		m = gsl_stats_median_from_sorted_data(data + i, 1, j - i);
		mad = siril_stats_double_mad(data + i, j - i, m);
		s = sqrt(siril_stats_double_bwmv(data + i, j - i, mad, m));
		if (s < 2E-23) {
			*location = m;
			*scale = 0;
			break;
		}
		if (((s0 - s) / s) < 10E-6) {
			*location = m;
			*scale = 0.991 * s;
			break;
		}
		s0 = s;
		xlow = m - 4 * s;
		xhigh = m + 4 * s;
		while (data[i] < xlow)
			i++;
		while (data[j - 1] > xhigh)
			j--;
	}
	return 0;
}

static WORD* reassign_to_non_null_data_ushort(WORD *data, long inputlen, long outputlen, int free_input) {
	int i, j = 0;
	WORD *ndata = malloc(outputlen * sizeof(WORD));
	if (!ndata) {
		PRINT_ALLOC_ERR;
		return NULL;
	}

	for (i = 0; i < inputlen; i++) {
		if (data[i] > 0) {
			if (j >= outputlen) {
				//assert(0);
				fprintf(stderr, "\n- stats MISMATCH in sizes (in: %ld, out: %ld), THIS IS A BUG: seqfile is wrong *********\n\n", inputlen, outputlen);
				break;
			}
			ndata[j] = data[i];
			j++;
		}
	}
	if (free_input)
		free(data);
	return ndata;
}

static void siril_stats_ushort_minmax(WORD *min_out, WORD *max_out,
		const WORD data[], const size_t n) {
	/* finds the smallest and largest members of a dataset */

	if (n > 0 && data) {
		WORD min = data[0];
		WORD max = data[0];
		size_t i;

#pragma omp parallel for num_threads(com.max_thread) schedule(static) if(n > 10000) reduction(max:max) reduction(min:min)
		for (i = 0; i < n; i++) {
			WORD xi = data[i];
			if (xi < min)
				min = xi;
			if (xi > max)
				max = xi;
		}

		*min_out = min;
		*max_out = max;
	}
}

/* this function tries to get the requested stats from the passed stats,
 * computes them and stores them in it if they have not already been */
static imstats* statistics_internal_ushort(fits *fit, int layer, rectangle *selection,
		int option, imstats *stats, gboolean multithread) {
	int nx, ny;
	WORD *data = NULL;
	int stat_is_local = 0, free_data = 0;
	imstats* stat = stats;
	// median is included in STATS_BASIC but required to compute other data
	int compute_median = (option & STATS_BASIC) || (option & STATS_AVGDEV) ||
		(option & STATS_MAD) || (option & STATS_BWMV);

	if (!stat) {
		allocate_stats(&stat);
		if (!stat) return NULL;
		stat_is_local = 1;
	}

	if (fit) {
		if (selection && selection->h > 0 && selection->w > 0) {
			nx = selection->w;
			ny = selection->h;
<<<<<<< HEAD
			data = calloc(nx * ny, sizeof(WORD));
			select_area_ushort(fit, data, layer, selection);
=======
			data = malloc(nx * ny * sizeof(WORD));
			if (!data) {
				PRINT_ALLOC_ERR;
				if (stat_is_local) free(stat);
				return NULL;
			}
			select_area(fit, data, layer, selection);
>>>>>>> 63387234
			free_data = 1;
		} else {
			nx = fit->rx;
			ny = fit->ry;
			data = fit->pdata[layer];
		}
		stat->total = nx * ny;
		if (stat->total == 0L) {
			if (stat_is_local) free(stat);
			return NULL;
		}
	}

	/* Calculation of min and max */
	if ((option & (STATS_MINMAX | STATS_BASIC)) && (stat->min < 0. || stat->max < 0.)) {
		// TODO 1.0: change to double
		WORD min = 0, max = 0, norm = 0;
		if (!data) {
			if (stat_is_local) free(stat);
			return NULL;	// not in cache, don't compute
		}
		siril_debug_print("- stats %p fit %p (%d): computing minmax\n", stat, fit, layer);
		siril_stats_ushort_minmax(&min, &max, data, stat->total);
		if (fit->bitpix == BYTE_IMG)
			norm = UCHAR_MAX;
		else norm = USHRT_MAX;
		stat->min = (double)min;
		stat->max = (double)max;
		stat->normValue = (double)norm;
	}

	/* Calculation of ngoodpix, mean, sigma and background noise */
	if ((option & (STATS_NOISE | STATS_BASIC)) && (stat->ngoodpix <= 0L || stat->mean < 0. ||
			stat->sigma < 0. || stat->bgnoise < 0.)) {
		int status = 0;
		if (!data) {
			if (stat_is_local) free(stat);
			return NULL;	// not in cache, don't compute
		}
		siril_debug_print("- stats %p fit %p (%d): computing basic\n", stat, fit, layer);
		siril_fits_img_stats_ushort(data, nx, ny, 1, 0, &stat->ngoodpix,
				NULL, NULL, &stat->mean, &stat->sigma, &stat->bgnoise,
				NULL, NULL, NULL, multithread, &status);
		if (status) {
			if (free_data) free(data);
			if (stat_is_local) free(stat);
			return NULL;
		}
	}
	if (stat->ngoodpix == 0L) {
		if (free_data) free(data);
		if (stat_is_local) free(stat);
		return NULL;
	}

	/* we exclude 0 if some computations remain to be done or copy data if
	 * median has to be computed */
	if (fit && (compute_median || ((option & STATS_IKSS) && stat->total != stat->ngoodpix))) {
		data = reassign_to_non_null_data_ushort(data, stat->total, stat->ngoodpix, free_data);
		if (!data) {
			if (stat_is_local) free(stat);
			return NULL;
		}
		free_data = 1;
	}

	/* Calculation of median */
	if (compute_median && stat->median < 0.) {
		if (!data) {
			if (stat_is_local) free(stat);
			return NULL;	// not in cache, don't compute
		}
		siril_debug_print("- stats %p fit %p (%d): computing median\n", stat, fit, layer);
		stat->median = histogram_median(data, stat->ngoodpix, multithread);
	}

	/* Calculation of average absolute deviation from the median */
	if ((option & STATS_AVGDEV) && stat->avgDev < 0.) {
		if (!data) {
			if (stat_is_local) free(stat);
			return NULL;	// not in cache, don't compute
		}
		siril_debug_print("- stats %p fit %p (%d): computing absdev\n", stat, fit, layer);
		stat->avgDev = gsl_stats_ushort_absdev_m(data, 1, stat->ngoodpix, stat->median);
	}

	/* Calculation of median absolute deviation */
	if (((option & STATS_MAD) || (option & STATS_BWMV)) && stat->mad < 0.) {
		if (!data) {
			if (stat_is_local) free(stat);
			return NULL;	// not in cache, don't compute
		}
		siril_debug_print("- stats %p fit %p (%d): computing mad\n", stat, fit, layer);
		stat->mad = siril_stats_ushort_mad(data, stat->ngoodpix, stat->median, multithread);
	}

	/* Calculation of Bidweight Midvariance */
	if ((option & STATS_BWMV) && stat->sqrtbwmv < 0.) {
		if (!data) {
			if (stat_is_local) free(stat);
			return NULL;	// not in cache, don't compute
		}
		siril_debug_print("- stats %p fit %p (%d): computing bimid\n", stat, fit, layer);
		double bwmv = siril_stats_ushort_bwmv(data, stat->ngoodpix, stat->mad, stat->median);
		stat->sqrtbwmv = sqrt(bwmv);
	}

	/* Calculation of IKSS. Only used for stacking normalization */
	if ((option & STATS_IKSS) && (stat->location < 0. || stat->scale < 0.)) {
		if (!data) {
			if (stat_is_local) free(stat);
			return NULL;	// not in cache, don't compute
		}
		siril_debug_print("- stats %p fit %p (%d): computing ikss\n", stat, fit, layer);
		long i;
		double *newdata = malloc(stat->ngoodpix * sizeof(double));
		if (!newdata) {
			if (stat_is_local) free(stat);
			if (free_data) free(data);
			PRINT_ALLOC_ERR;
			return NULL;
		}

		/* we convert in the [0, 1] range */
#pragma omp parallel for num_threads(com.max_thread) private(i) schedule(static)
		for (i = 0; i < stat->ngoodpix; i++) {
			newdata[i] = (double)data[i] / stat->normValue;
		}
		IKSS(newdata, stat->ngoodpix, &stat->location, &stat->scale);
		/* go back to the original range */
		stat->location *= stat->normValue;
		stat->scale *= stat->normValue;
		free(newdata);
	}

	if (free_data) free(data);
	return stat;
}

static imstats* statistics_internal(fits *fit, int layer, rectangle *selection, int option, imstats *stats, gboolean multithread) {
	if (fit) {
		if (fit->type == DATA_USHORT)
			return statistics_internal_ushort(fit, layer, selection, option, stats, multithread);
		if (fit->type == DATA_FLOAT)
			return statistics_internal_float(fit, layer, selection, option, stats, multithread);
	}
	return statistics_internal_ushort(fit, layer, selection, option, stats, multithread);
}

/* Computes statistics on the given layer of the given opened image.
 * Mean, sigma and noise are computed with a cfitsio function rewritten here.
 * Min and max value, average deviation, MAD, Bidweight Midvariance and IKSS
 * are computed with gsl stats.
 *
 * If the selection is not null or empty, computed data is not stored and seq
 * is not used.
 * If seq is null (single image processing), image_index is ignored, data is
 * stored in the fit, which cannot be NULL.
 * If seq is non-null, fit can be null to check for cached data.
 * The return value, if non-null, may be freed only using the free_stats()
 * function because of the special rule of this object that has a reference
 * counter because it can be referenced in 3 different places.
 */
imstats* statistics(sequence *seq, int image_index, fits *fit, int layer, rectangle *selection, int option, gboolean multithread) {
	imstats *oldstat = NULL, *stat;
	if (selection && selection->h > 0 && selection->w > 0) {
		// we have a selection, don't store anything
		return statistics_internal(fit, layer, selection, option, NULL, multithread);
	} else if (!seq || image_index < 0) {
		// we have a single image, store in the fits
		if (fit->stats && fit->stats[layer]) {
			oldstat = fit->stats[layer];
			oldstat->_nb_refs++;
		}
		stat = statistics_internal(fit, layer, NULL, option, oldstat, multithread);
		if (!stat) {
			fprintf(stderr, "- stats failed for fit %p (%d)\n", fit, layer);
			if (oldstat) {
				stats_set_default_values(oldstat);
				oldstat->_nb_refs--;
			}
			return NULL;
		}
		if (!oldstat)
			add_stats_to_fit(fit, layer, stat);
		return stat;
	} else {
		// we have sequence data, store in the sequence
		if (seq->stats && seq->stats[layer]) {
			oldstat = seq->stats[layer][image_index];
			if (oldstat)	// can be NULL here
				oldstat->_nb_refs++;
		}
		stat = statistics_internal(fit, layer, NULL, option, oldstat, multithread);
		if (!stat) {
			if (fit)
				fprintf(stderr, "- stats failed for %d in seq (%d)\n",
						image_index, layer);
			if (oldstat) {
				stats_set_default_values(oldstat);
				oldstat->_nb_refs--;
			}
			return NULL;
		}
		if (!oldstat)
			add_stats_to_seq(seq, image_index, layer, stat);
		if (fit)
			add_stats_to_fit(fit, layer, stat);	// can be useful too
		return stat;
	}
}

int compute_means_from_flat_cfa_ushort(fits *fit, double mean[4]) {
	int row, col, c, i = 0;
	WORD *data;
	unsigned int width, height;
	unsigned int startx, starty;

	mean[0] = mean[1] = mean[2] = mean[3] = 0.0;
	data = fit->data;
	width = fit->rx;
	height = fit->ry;

	/* due to vignetting it is better to take an area in the
	 * center of the flat image
	 */
	startx = width / 3;
	starty = height / 3;

	/* make sure it does start at the beginning of CFA pattern */
	startx = startx % 2 == 0 ? startx : startx + 1;
	starty = starty % 2 == 0 ? starty : starty + 1;

	siril_debug_print("Computing stat in (%d, %d, %d, %d)\n", startx, starty,
			width - 1 - startx, height - 1 - starty);

	/* Compute mean of each channel */
	for (row = starty; row < height - 1 - starty; row += 2) {
		for (col = startx; col < width - 1 - startx; col += 2) {
			mean[0] += (double) data[col + row * width];
			mean[1] += (double) data[1 + col + row * width];
			mean[2] += (double) data[col + (1 + row) * width];
			mean[3] += (double) data[1 + col + (1 + row) * width];
			i++;
		}
	}

	for (c = 0; c < 4; c++) {
		mean[c] /= (double) i;
	}
	return 0;
}

int compute_means_from_flat_cfa(fits *fit, double mean[4]) {
	if (fit->type == DATA_USHORT)
		return compute_means_from_flat_cfa_ushort(fit, mean);
	if (fit->type == DATA_FLOAT)
		return compute_means_from_flat_cfa_float(fit, mean);
	return -1;
}

/****************** statistics caching and data management *****************/

/* reference an imstats struct to a fits, creates the stats array if needed */
void add_stats_to_fit(fits *fit, int layer, imstats *stat) {
	if (!fit->stats)
		fit->stats = calloc(fit->naxes[2], sizeof(imstats *));
	if (fit->stats[layer]) {
		if (fit->stats[layer] != stat) {
			siril_debug_print("- stats %p in fit %p (%d) is being replaced\n", fit->stats[layer], fit, layer);
			free_stats(fit->stats[layer]);
		} else return;
	}
	fit->stats[layer] = stat;
	stat->_nb_refs++;
	siril_debug_print("- stats %p saved to fit %p (%d)\n", stat, fit, layer);
}

static void add_stats_to_stats(sequence *seq, int nb_layers, imstats ****stats, int image_index, int layer, imstats *stat) {
	if (!*stats)
		*stats = calloc(nb_layers, sizeof(imstats **));
	if (!(*stats)[layer])
		(*stats)[layer] = calloc(seq->number, sizeof(imstats *));
	if ((*stats)[layer][image_index]) {
		if ((*stats)[layer][image_index] != stat) {
			siril_debug_print("- stats %p, %d in seq (%d) is being replaced\n", (*stats)[layer][image_index], image_index, layer);
			free_stats((*stats)[layer][image_index]);
		} else return;
	}
	siril_debug_print("- stats %p, %d in seq (%d): saving data\n", stat, image_index, layer);
	(*stats)[layer][image_index] = stat;
	seq->needs_saving = TRUE;
	stat->_nb_refs++;
}

void add_stats_to_seq(sequence *seq, int image_index, int layer, imstats *stat) {
	add_stats_to_stats(seq, seq->nb_layers, &seq->stats, image_index, layer, stat);
}

void add_stats_to_seq_backup(sequence *seq, int image_index, int layer, imstats *stat) {
	add_stats_to_stats(seq, 3, &seq->stats_bkp, image_index, layer, stat);
}

/* saves cached stats from the fits to its sequence, and clears the cache of the fits */
void save_stats_from_fit(fits *fit, sequence *seq, int index) {
	int layer;
	if (!fit || !fit->stats || !seq || index < 0) return;
	for (layer = 0; layer < fit->naxes[2]; layer++) {
		if (fit->stats[layer])
			add_stats_to_seq(seq, index, layer, fit->stats[layer]);
		free_stats(fit->stats[layer]);
		fit->stats[layer] = NULL;
	}
}

/* fit must be already read from disk or have naxes set at least */
void copy_seq_stats_to_fit(sequence *seq, int index, fits *fit) {
	if (seq->stats) {
		int layer;
		for (layer = 0; layer < fit->naxes[2]; layer++) {
			if (seq->stats[layer] && seq->stats[layer][index]) {
				add_stats_to_fit(fit, layer, seq->stats[layer][index]);
				siril_debug_print("- stats %p, copied from seq %d (%d)\n", fit->stats[layer], index, layer);
			}
		}
	}
}

/* if image data has changed, use this to force recomputation of the stats */
void invalidate_stats_from_fit(fits *fit) {
	if (fit->stats) {
		int layer;
		for (layer = 0; layer < fit->naxes[2]; layer++) {
			siril_debug_print("- stats %p cleared from fit (%d)\n", fit->stats[layer], layer);
			free_stats(fit->stats[layer]);
			fit->stats[layer] = NULL;
		}
	}
	fit->maxi = -1;
}

/* if image data and image structure has changed, invalidate the complete stats data structure */
void full_stats_invalidation_from_fit(fits *fit) {
	if (fit->stats) {
		invalidate_stats_from_fit(fit);
		free(fit->stats);
		fit->stats = NULL;
	}
}

static void stats_set_default_values(imstats *stat) {
	stat->total = -1L;
	stat->ngoodpix = -1L;
	stat->mean = stat->avgDev = stat->median = stat->sigma = stat->bgnoise = stat->min = stat->max = stat->normValue = stat->mad = stat->sqrtbwmv = stat->location = stat->scale = -1.0;
}

/* allocates an imstat structure and initializes it with default values that
 * are used by the statistics() function.
 * Only use free_stats() to free the return value.
 * Increment the _nb_refs if a new reference to the struct's address is made. */
void allocate_stats(imstats **stat) {
	if (stat) {
		if (!*stat)
			*stat = malloc(sizeof(imstats));
		if (!*stat) { PRINT_ALLOC_ERR; return; } // OOM
		stats_set_default_values(*stat);
		(*stat)->_nb_refs = 1;
		siril_debug_print("- stats %p allocated\n", *stat);
	}
}

/* frees an imstats struct if there are no more references to it.
 * returns NULL if it was freed, the argument otherwise. */
imstats* free_stats(imstats *stat) {
	if (stat && stat->_nb_refs-- == 1) {
		siril_debug_print("- stats %p has no more refs, freed\n", stat);
		free(stat);
		return NULL;
	}
	if (stat)
		siril_debug_print("- stats %p has refs (%d)\n", stat, stat->_nb_refs);
	return stat;
}

/* calls free_stats on all stats of a sequence */
void clear_stats(sequence *seq, int layer) {
	if (seq->stats && seq->stats[layer]) {
		int i;
		for (i = 0; i < seq->number; i++) {
			if (seq->stats[layer][i]) {
				siril_debug_print("- stats %p freed from seq %d (%d)\n", seq->stats[layer][i], i, layer);
				free_stats(seq->stats[layer][i]);
				seq->stats[layer][i] = NULL;
			}
		}
	}
}

/**** callbacks *****/

void on_menu_gray_stat_activate(GtkMenuItem *menuitem, gpointer user_data) {
	set_cursor_waiting(TRUE);
	computeStat();
	siril_open_dialog("StatWindow");
	set_cursor_waiting(FALSE);
}

void on_info_menu_statistics_clicked(GtkButton *button, gpointer user_data) {
	set_cursor_waiting(TRUE);
	computeStat();
	siril_open_dialog("StatWindow");
	set_cursor_waiting(FALSE);
}<|MERGE_RESOLUTION|>--- conflicted
+++ resolved
@@ -265,18 +265,13 @@
 		if (selection && selection->h > 0 && selection->w > 0) {
 			nx = selection->w;
 			ny = selection->h;
-<<<<<<< HEAD
-			data = calloc(nx * ny, sizeof(WORD));
-			select_area_ushort(fit, data, layer, selection);
-=======
 			data = malloc(nx * ny * sizeof(WORD));
 			if (!data) {
 				PRINT_ALLOC_ERR;
 				if (stat_is_local) free(stat);
 				return NULL;
 			}
-			select_area(fit, data, layer, selection);
->>>>>>> 63387234
+			select_area_ushort(fit, data, layer, selection);
 			free_data = 1;
 		} else {
 			nx = fit->rx;
