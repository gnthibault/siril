/*
 * This file is part of Siril, an astronomy image processor.
 * Copyright (C) 2005-2011 Francois Meyer (dulle at free.fr)
 * Copyright (C) 2012-2018 team free-astro (see more in AUTHORS file)
 * Reference site is https://free-astro.org/index.php/Siril
 *
 * Siril is free software: you can redistribute it and/or modify
 * it under the terms of the GNU General Public License as published by
 * the Free Software Foundation, either version 3 of the License, or
 * (at your option) any later version.
 *
 * Siril is distributed in the hope that it will be useful,
 * but WITHOUT ANY WARRANTY; without even the implied warranty of
 * MERCHANTABILITY or FITNESS FOR A PARTICULAR PURPOSE. See the
 * GNU General Public License for more details.
 *
 * You should have received a copy of the GNU General Public License
 * along with Siril. If not, see <http://www.gnu.org/licenses/>.
 */

#include <gtk/gtk.h>
#ifdef MAC_INTEGRATION
#include "gtkmacintegration/gtkosxapplication.h"
#endif
#include <stdlib.h>
#include <stdio.h>
#include <unistd.h>
#include <string.h>
#include <sys/types.h>
#include <sys/stat.h>
#include <sys/time.h>
#include <fcntl.h>
#include <math.h>
#include <gsl/gsl_integration.h>
#include <gsl/gsl_sf_erf.h>
#include <gsl/gsl_statistics.h>
#include <fitsio.h>
#include <complex.h>
#include <float.h>
#include <assert.h>
#include <libgen.h>
#include <fcntl.h>

#include "core/siril.h"
#include "core/proto.h"
#include "core/processing.h"
#include "gui/callbacks.h"
#include "gui/histogram.h"
#include "gui/progress_and_log.h"
#include "gui/PSF_list.h"
#include "io/conversion.h"
#include "io/sequence.h"
#include "io/single_image.h"
#include "io/ser.h"
#include "algos/gradient.h"
#include "algos/colors.h"
#include "algos/Def_Math.h"
#include "algos/Def_Wavelet.h"
#include "algos/cosmetic_correction.h"
#include "algos/statistics.h"
#include "opencv/opencv.h"

#define MAX_ITER 15
#define EPSILON 1E-4

/* this file contains all functions for image processing */

int threshlo(fits *fit, int level) {
	int i, layer;

	for (layer = 0; layer < fit->naxes[2]; ++layer) {
		WORD *buf = fit->pdata[layer];
		for (i = 0; i < fit->rx * fit->ry; ++i) {
			*buf = max(level, *buf);
			buf++;
		}
	}
	return 0;
}

int threshhi(fits *fit, int level) {
	int i, layer;

	for (layer = 0; layer < fit->naxes[2]; ++layer) {
		WORD *buf = fit->pdata[layer];
		for (i = 0; i < fit->rx * fit->ry; ++i) {
			*buf = min(level, *buf);
			buf++;
		}
	}
	return 0;
}

int nozero(fits *fit, int level) {
	int i, layer;

	for (layer = 0; layer < fit->naxes[2]; ++layer) {
		WORD *buf = fit->pdata[layer];
		for (i = 0; i < fit->rx * fit->ry; ++i) {
			if (*buf == 0)
				*buf = level;
			buf++;
		}
	}
	return 0;
}

/*****************************************************************************
 *       S I R I L      A R I T H M E T I C      O P E R A T I O N S         *
 ****************************************************************************/

/* equivalent to (map simple_operation a), with simple_operation being
 * (lambda (pixel) (oper pixel scalar))
 * oper is a for addition, s for substraction (i for difference) and so on. */
int soper(fits *a, double scalar, char oper) {
	WORD *gbuf;
	int i, layer;
	int n = a->rx * a->ry;

	assert(n > 0);

	for (layer = 0; layer < a->naxes[2]; ++layer) {
		gbuf = a->pdata[layer];
		switch (oper) {
		case OPER_ADD:
			for (i = 0; i < n; ++i) {
				gbuf[i] = round_to_WORD((double) gbuf[i] + scalar);
			}
			break;
		case OPER_SUB:
			for (i = 0; i < n; ++i) {
				gbuf[i] = round_to_WORD((double) gbuf[i] - scalar);
			}
			break;
		case OPER_MUL:
			for (i = 0; i < n; ++i) {
				gbuf[i] = round_to_WORD((double) gbuf[i] * scalar);
			}
			break;
		case OPER_DIV:
			for (i = 0; i < n; ++i) {
				gbuf[i] = round_to_WORD((double) gbuf[i] / scalar);
			}
			break;
		}
	}
	return 0;
}

/* applies operation of image a with image b, for all their layers:
 * a = a oper b
 * returns 0 on success */
int imoper(fits *a, fits *b, char oper) {
	int i, layer;

	if (a->rx != b->rx || a->ry != b->ry) {
		siril_log_message(
				_("imoper: images don't have the same size (w = %u|%u, h = %u|%u)\n"),
				a->rx, b->rx, a->ry, b->ry);
		return 1;
	}
	for (layer = 0; layer < a->naxes[2]; ++layer) {
		WORD *buf = b->pdata[layer];
		WORD *gbuf = a->pdata[layer];
		int n = a->rx * a->ry;
		switch (oper) {
		case OPER_ADD:
			for (i = 0; i < n; ++i) {
				gbuf[i] = round_to_WORD(gbuf[i] + buf[i]);
			}
			break;
		case OPER_SUB:
			for (i = 0; i < n; ++i) {
				gbuf[i] = round_to_WORD(gbuf[i] - buf[i]);
			}
			break;
		case OPER_MUL:
			for (i = 0; i < n; ++i) {
				gbuf[i] = round_to_WORD(gbuf[i] * buf[i]);
			}
			break;
		case OPER_DIV:
			for (i = 0; i < n; ++i) {
				gbuf[i] = round_to_WORD(gbuf[i] / buf[i]);
			}
			break;
		}
	}
	return 0;
}

/* This function applies a subtraction but contrary to Sub in imoper
 * it will use double type format.
 */
int sub_background(fits* image, fits* background, int layer) {
	double *pxl_image, *pxl_bkg;
	WORD *image_buf = image->pdata[layer];
	WORD *bkg_buf = background->pdata[layer];
	size_t i, ndata;
	double median;

	if ((image->rx) != (background->rx) || ((image->ry) != (background->ry))) {
		char *msg = siril_log_message(
				_("Images don't have the same size (w = %d|%d, h = %d|%d)\n"),
				image->rx, background->rx, image->ry, background->ry);
		show_dialog(msg, _("Error"), "dialog-error");
		return 1;
	}
	ndata = image->rx * image->ry;

	/* First step we convert data, apply the subtraction, normalize with median,
	 * and re-convert data to USHORT
	 */
	imstats *stat = statistics(NULL, -1, image, layer, NULL, STATS_BASIC, STATS_ZERO_NULLCHECK);
	median = stat->median / USHRT_MAX_DOUBLE;
	pxl_image = malloc(sizeof(double) * ndata);
	pxl_bkg = malloc(sizeof(double) * ndata);

	for (i = 0; i < ndata; i++) {
		pxl_image[i] = (double) image_buf[i] / USHRT_MAX_DOUBLE;
		pxl_bkg[i] = (double) bkg_buf[i] / USHRT_MAX_DOUBLE;
		pxl_image[i] -= pxl_bkg[i];
		pxl_image[i] += median;
		image_buf[i] = round_to_WORD(pxl_image[i] * USHRT_MAX_DOUBLE);
	}

	// We free memory
	free_stats(stat);
	free(pxl_image);
	free(pxl_bkg);
	return 0;
}

int addmax(fits *a, fits *b) {
	WORD *gbuf[3] = { a->pdata[RLAYER], a->pdata[GLAYER], a->pdata[BLAYER] };
	WORD *buf[3] = { b->pdata[RLAYER], b->pdata[GLAYER], b->pdata[BLAYER] };
	gint i, layer;

	if (a->rx != b->rx || a->ry != b->ry || a->naxes[2] != b->naxes[2]) {
		siril_log_message(
				_("addmax: images don't have the same size (w = %d|%d, h = %d|%d, layers = %d|%d)\n"),
				a->rx, b->rx, a->ry, b->ry, a->naxes[2], b->naxes[2]);
		return 1;
	}
	assert(a->naxes[2] == 1 || a->naxes[2] == 3);

	for (layer = 0; layer < a->naxes[2]; ++layer) {
		for (i = 0; i < a->ry * a->rx; ++i) {
			if (buf[layer][i] > gbuf[layer][i])
				gbuf[layer][i] = buf[layer][i];
		}
	}
	return 0;
}

/* If fdiv is ok, function returns 0. If overflow, fdiv returns 1*/
int fdiv(fits *a, fits *b, float coef) {
	int i, layer;
	int retvalue = 0;
	double temp;

	if (a->rx != b->rx || a->ry != b->ry || a->naxes[2] != b->naxes[2]) {
		fprintf(stderr, "Wrong size or channel count: %u=%u? / %u=%u?\n", a->rx,
				b->rx, a->ry, b->ry);
		return -1;
	}
	for (layer = 0; layer < a->naxes[2]; ++layer) {
		WORD *buf = b->pdata[layer];
		WORD *gbuf = a->pdata[layer];
		for (i = 0; i < b->rx * b->ry; ++i) {
			if (buf[i] == 0)
				buf[i] = 1;		// avoid division by 0
			temp = ((double) coef * ((double) gbuf[i] / (double) buf[i]));
			if (temp > USHRT_MAX_DOUBLE)
				retvalue = 1;
			gbuf[i] = round_to_WORD(temp);
		}
	}
	return retvalue;
}

/* normalized division a/b, stored in a, with max value equal to the original
 * max value of a, for each layer. */
int ndiv(fits *a, fits *b) {
	double *div;
	int layer, i, nb_pixels;
	if (a->rx != b->rx || a->ry != b->ry || a->naxes[2] != b->naxes[2]) {
		fprintf(stderr,
				"Wrong size or channel count: %u=%u? / %u=%u?, %ld=%ld?\n",
				a->rx, b->rx, a->ry, b->ry, a->naxes[2], b->naxes[2]);
		return 1;
	}
	nb_pixels = a->rx * a->ry;
	div = malloc(nb_pixels * sizeof(double));

	for (layer = 0; layer < a->naxes[2]; ++layer) {
		double max = 0, norm;
		for (i = 0; i < nb_pixels; ++i) {
			if (!b->pdata[layer][i])
				div[i] = (double) a->pdata[layer][i];
			else
				div[i] = (double) a->pdata[layer][i]
						/ (double) b->pdata[layer][i];
			max = max(div[i], max);
		}
		norm = max / (double) a->max[layer];
		for (i = 0; i < nb_pixels; ++i) {
			a->pdata[layer][i] = round_to_WORD(div[i] / norm);
		}
	}

	free(div);
	return 0;
}

/**********************************************************
 *
 */

int unsharp(fits *fit, double sigma, double amount, gboolean verbose) {
	struct timeval t_start, t_end;

	if (sigma <= 0.0)
		return 1;
	if (verbose) {
		siril_log_color_message(_("Unsharp: processing...\n"), "red");
		gettimeofday(&t_start, NULL);
	}
	cvUnsharpFilter(fit, sigma, amount);

	if (verbose) {
		gettimeofday(&t_end, NULL);
		show_time(t_start, t_end);
	}
	return 0;
}

/* inplace cropping of the image in fit
 * fit->data is not realloc, only fit->pdata points to a different area and
 * data is correctly written to this new area, which makes this function
 * quite dangerous to use when fit is used for something else afterwards.
 */
int crop(fits *fit, rectangle *bounds) {
	int i, j, layer;
	int newnbdata;
	struct timeval t_start, t_end;

	memset(&t_start, 0, sizeof(struct timeval));
	memset(&t_end, 0, sizeof(struct timeval));

	if (fit == &gfit) {
		siril_log_color_message(_("Crop: processing...\n"), "red");
		gettimeofday(&t_start, NULL);
	}

	newnbdata = bounds->w * bounds->h;
	for (layer = 0; layer < fit->naxes[2]; ++layer) {
		WORD *from = fit->pdata[layer]
				+ (fit->ry - bounds->y - bounds->h) * fit->rx + bounds->x;
		fit->pdata[layer] = fit->data + layer * newnbdata;
		WORD *to = fit->pdata[layer];
		int stridefrom = fit->rx - bounds->w;

		for (i = 0; i < bounds->h; ++i) {
			for (j = 0; j < bounds->w; ++j) {
				*to++ = *from++;
			}
			from += stridefrom;
		}
	}
	fit->rx = fit->naxes[0] = bounds->w;
	fit->ry = fit->naxes[1] = bounds->h;

	if (fit == &gfit) {
		clear_stars_list();
		gettimeofday(&t_end, NULL);
		show_time(t_start, t_end);
	}

	return 0;
}

/* takes the image in gfit, copies it in a temporary fit to shift it, and copy it back into gfit */
/* TODO: it can be done in the same, thus avoiding to allocate, it just needs to care
 * about the sign of sx and sy to avoid data overwriting in the same allocated space. */
int shift(int sx, int sy) {
	int x, y, nx, ny, i, ii, layer;
	fits tmpfit;
	copyfits(&(gfit), &tmpfit, CP_ALLOC | CP_FORMAT, 0);
	i = 0;
	/* the loop is the same than in composit() */
	for (y = 0; y < gfit.ry; ++y) {
		for (x = 0; x < gfit.rx; ++x) {
			nx = (x - sx);
			ny = (y - sy);
			//printf("x=%d y=%d sx=%d sy=%d i=%d ii=%d\n",x,y,shiftx,shifty,i,ii);
			if (nx >= 0 && nx < gfit.rx && ny >= 0 && ny < gfit.ry) {
				ii = ny * gfit.rx + nx;
				//printf("shiftx=%d shifty=%d i=%d ii=%d\n",shiftx,shifty,i,ii);
				if (ii > 0 && ii < gfit.rx * gfit.ry) {
					for (layer = 0; layer < gfit.naxes[2]; ++layer) {
						tmpfit.pdata[layer][i] = gfit.pdata[layer][ii];
					}
				}
			}
			++i;
		}
	}

	for (layer = 0; layer < gfit.naxes[2]; ++layer) {
		memcpy(gfit.pdata[layer], tmpfit.pdata[layer],
				gfit.rx * gfit.ry * sizeof(WORD));
	}
	free(tmpfit.data);

	return 0;
}

/* This entropy function computes the entropy for the image in gfit for its
 * layer 'layer', in the area designated by area which can be NULL.
 * An optional imstats parameter can be used to provide the background and
 * sigma value, and when it is given, the entropy will only be computed for
 * pixels with values above background + 1 * sigma. It must be NULL otherwise.
 */
double entropy(fits *fit, int layer, rectangle *area, imstats *opt_stats) {
	double e = 0.0, threshold = 0.0;
	gsl_histogram *histo;
	size_t i, size, n;

	if (opt_stats && opt_stats->median >= 0.0 && opt_stats->sigma >= 0.0)
		threshold = opt_stats->median + 1 * opt_stats->sigma;

	if (area == NULL)
		histo = computeHisto(fit, layer);
	else
		histo = computeHisto_Selection(fit, layer, area);

	n = fit->rx * fit->ry;
	assert (n > 0);
	size = gsl_histogram_bins(histo);
	for (i = 0; i < size; i++) {
		double p = gsl_histogram_get(histo, i);
		if (p > threshold && p < size)
			e += (p / n) * log(n / p);
	}
	gsl_histogram_free(histo);

	return e;
}

int loglut(fits *fit, int dir) {
	// This function maps fit with a log LUT
	int i, layer;
	gdouble normalisation, temp;
	WORD *buf[3] =
			{ fit->pdata[RLAYER], fit->pdata[GLAYER], fit->pdata[BLAYER] };
	assert(fit->naxes[2] <= 3);

	normalisation = USHRT_MAX_DOUBLE / log(USHRT_MAX_DOUBLE);

	for (i = 0; i < fit->ry * fit->rx; i++) {
		for (layer = 0; layer < fit->naxes[2]; ++layer) {
			temp = buf[layer][i] + 1;
			if (dir == LOG)
				buf[layer][i] = normalisation * log(temp);
			else
				buf[layer][i] = exp(temp / normalisation);
		}
	}
	return 0;
}

double contrast(fits* fit, int layer) {
	int i;
	WORD *buf = fit->pdata[layer];
	double contrast = 0.0;
	imstats *stat = statistics(NULL, -1, fit, layer, &com.selection, STATS_BASIC, STATS_ZERO_NULLCHECK);
	if (!stat) {
		siril_log_message(_("Error: no data computed.\n"));
		return -1.0;
	}
	double mean = stat->mean;
	free_stats(stat);

	for (i = 0; i < fit->rx * fit->ry; i++)
		contrast += SQR((double )buf[i] - mean);
	contrast /= (fit->rx * fit->ry);
	return contrast;
}

int ddp(fits *a, int level, float coeff, float sigma) {
	copyfits(a, &wfit[0], CP_ALLOC | CP_COPYA | CP_FORMAT, 0);
	unsharp(&wfit[0], sigma, 0, FALSE);
	soper(&wfit[0], (double) level, OPER_ADD);
	nozero(&wfit[0], 1);
	fdiv(a, &wfit[0], level);
	soper(a, (double) coeff, OPER_MUL);
	clearfits(&wfit[0]);
	return 0;
}

int visu(fits *fit, int low, int high) {
	if (low < 0 || low > USHRT_MAX || high < 1 || high > USHRT_MAX)
		return 1;
	if (single_image_is_loaded() && com.cvport < com.uniq->nb_layers) {
		com.uniq->layers[com.cvport].hi = high;
		com.uniq->layers[com.cvport].lo = low;
	} else if (sequence_is_loaded() && com.cvport < com.seq.nb_layers) {
		com.seq.layers[com.cvport].hi = high;
		com.seq.layers[com.cvport].lo = low;
	} else
		return 1;
	set_cutoff_sliders_values();
	redraw(com.cvport, REMAP_ONLY);
	redraw_previews();
	return 0;
}

/* fill an image or selection with the value 'level' */
int fill(fits *fit, int level, rectangle *arearg) {
	WORD *buf;
	int i, j, layer;
	rectangle area;

	if (arearg) {
		memcpy(&area, arearg, sizeof(rectangle));
	} else {
		if (com.selection.h && com.selection.w) {
			memcpy(&area, &com.selection, sizeof(rectangle));
		} else {
			area.w = fit->rx;
			area.h = fit->ry;
			area.x = 0;
			area.y = 0;
		}
	}
	for (layer = 0; layer < fit->naxes[2]; ++layer) {
		buf = fit->pdata[layer] + (fit->ry - area.y - area.h) * fit->rx
				+ area.x;
		int stridebuf = fit->rx - area.w;
		for (i = 0; i < area.h; ++i) {
			for (j = 0; j < area.w; ++j) {
				*buf++ = level;
			}
			buf += stridebuf;
		}
	}
	return 0;
}

int off(fits *fit, int level) {
	WORD *buf[3] =
			{ fit->pdata[RLAYER], fit->pdata[GLAYER], fit->pdata[BLAYER] };
	int i, layer;
	assert(fit->naxes[2] <= 3);
	if (level == 0)
		return 0;
	if (level < -USHRT_MAX)
		level = -USHRT_MAX;
	else if (level > USHRT_MAX)
		level = USHRT_MAX;
	for (i = 0; i < fit->rx * fit->ry; ++i) {
		for (layer = 0; layer < fit->naxes[2]; ++layer) {
			WORD val = buf[layer][i];
			if ((level < 0 && val < -level))
				buf[layer][i] = 0;
			else if (level > 0 && val > USHRT_MAX - level)
				buf[layer][i] = USHRT_MAX;
			else
				buf[layer][i] = val + level;
		}
	}
	return 0;
}

void mirrorx(fits *fit, gboolean verbose) {
	int line, axis, line_size;
	WORD *swapline, *src, *dst;
	struct timeval t_start, t_end;

	if (verbose) {
		siril_log_color_message(_("Horizontal mirror: processing...\n"), "red");
		gettimeofday(&t_start, NULL);
	}

	line_size = fit->rx * sizeof(WORD);
	swapline = malloc(line_size);

	for (axis = 0; axis < fit->naxes[2]; axis++) {
		for (line = 0; line < fit->ry / 2; line++) {
			src = fit->pdata[axis] + line * fit->rx;
			dst = fit->pdata[axis] + (fit->ry - line - 1) * fit->rx;

			memcpy(swapline, src, line_size);
			memcpy(src, dst, line_size);
			memcpy(dst, swapline, line_size);
		}
	}
	free(swapline);
	if (verbose) {
		gettimeofday(&t_end, NULL);
		show_time(t_start, t_end);
	}
}

void mirrory(fits *fit, gboolean verbose) {
	struct timeval t_start, t_end;

	if (verbose) {
		siril_log_color_message(_("Vertical mirror: processing...\n"), "red");
		gettimeofday(&t_start, NULL);
	}

	fits_flip_top_to_bottom(fit);
	fits_rotate_pi(fit);

	if (verbose) {
		gettimeofday(&t_end, NULL);
		show_time(t_start, t_end);
	}
}

/* this method rotates the image 180 degrees, useful after german mount flip.
 * fit->rx, fit->ry, fit->naxes[2] and fit->pdata[*] are required to be assigned correctly */
void fits_rotate_pi(fits *fit) {
	int i, line, axis, line_size;
	WORD *line1, *line2, *src, *dst, swap;

	line_size = fit->rx * sizeof(WORD);
	line1 = malloc(line_size);
	line2 = malloc(line_size);

	for (axis = 0; axis < fit->naxes[2]; axis++) {
		for (line = 0; line < fit->ry / 2; line++) {
			src = fit->pdata[axis] + line * fit->rx;
			dst = fit->pdata[axis] + (fit->ry - line - 1) * fit->rx;

			memcpy(line1, src, line_size);
			for (i = 0; i < fit->rx / 2; i++) {
				swap = line1[i];
				line1[i] = line1[fit->rx - i - 1];
				line1[fit->rx - i - 1] = swap;
			}
			memcpy(line2, dst, line_size);
			for (i = 0; i < fit->rx / 2; i++) {
				swap = line2[i];
				line2[i] = line2[fit->rx - i - 1];
				line2[fit->rx - i - 1] = swap;
			}
			memcpy(src, line2, line_size);
			memcpy(dst, line1, line_size);
		}
		if (fit->ry & 1) {
			/* swap the middle line */
			src = fit->pdata[axis] + line * fit->rx;
			for (i = 0; i < fit->rx / 2; i++) {
				swap = src[i];
				src[i] = src[fit->rx - i - 1];
				src[fit->rx - i - 1] = swap;
			}
		}
	}
	free(line1);
	free(line2);
}

/* This function fills the data in the lrgb image with LRGB information from l, r, g and b
 * images. Layers are not aligned, images need to be all of the same size.
 * It may be used in the command line, currently unused. */
int lrgb(fits *l, fits *r, fits *g, fits *b, fits *lrgb) {
	//
	// Combines l r g and b components into resulting lrgb
	// We transform each pixel from RGB to HSI,
	// then take I from the luminance l fits and
	// immediately step back to RGB to the working copy
	//
	guint x, y;
	gdouble rr, gg, bb, h, s, i/*, ps3, dps3, qps3, dpi*/;
	gint maxi;
	WORD *pr, *pg, *pb, *dr, *dg, *db, *pl;

	//
	// some stats used to normalize
	//
	image_find_minmax(r, 0);
	image_find_minmax(g, 0);
	image_find_minmax(b, 0);
	maxi = max(r->maxi, max(g->maxi, b->maxi));
	image_find_minmax(l, 0);
	//
	// initialize pointers
	//
	pr = r->data;
	pg = g->data;
	pb = b->data;
	pl = l->data;
	dr = lrgb->pdata[RLAYER];
	dg = lrgb->pdata[GLAYER];
	db = lrgb->pdata[BLAYER];
	//
	// some trigo constants
	// we stick to h in radians, not in degrees
	//
	//dpi=2*M_PI;
	//ps3=M_PI/3;
	//dps3=2*M_PI;
	//dps3=2*M_PI/3;
	//qps3=4*M_PI/3;
	//
	// Main loop
	//
	fprintf(stderr, "HSI->RGB %u %u\n", r->ry, r->rx);
	for (y = 0; y < r->ry; y++) {
		for (x = 0; x < r->rx; x++) {
			//
			// First normalize rgb to [0 1]
			//
			rr = (double) (*pr++) / maxi;
			gg = (double) (*pg++) / maxi;
			bb = (double) (*pb++) / maxi;

			rgb_to_hsl(rr, gg, bb, &h, &s, &i);
			//
			// replace luminance
			//
			i = *pl++ / (double) l->maxi;
			//
			// and back to RGB
			hsl_to_rgb(h, s, i, &rr, &gg, &bb);
			//
			// now denormalize and store
			//
			*dr++ = (WORD) (rr * maxi);
			*dg++ = (WORD) (gg * maxi);
			*db++ = (WORD) (bb * maxi);
		}
	}
	return 0;
}

static double evaluateNoiseOfCalibratedImage(fits *fit, fits *dark, double k) {
	double noise = 0;
	fits *dark_tmp = NULL, *fit_tmp = NULL;
	int chan;

	if (new_fit_image(&dark_tmp, dark->rx, dark->ry, 1)) {
		return -1.0;
	}
	if (new_fit_image(&fit_tmp, fit->rx, fit->ry, 1)) {
		clearfits(dark_tmp);
		return -1.0;
	}

	copyfits(dark, dark_tmp, CP_ALLOC | CP_EXTRACT, 0);
	copyfits(fit, fit_tmp, CP_ALLOC | CP_EXTRACT, 0);

	soper(dark_tmp, k, OPER_MUL);
	imoper(fit_tmp, dark_tmp, OPER_SUB);

	for (chan = 0; chan < fit->naxes[2]; chan++) {
		imstats *stat = statistics(NULL, -1, fit_tmp, chan, NULL, STATS_BASIC, STATS_ZERO_NULLCHECK);
		if (!stat) {
			siril_log_message(_("Error: no data computed.\n"));
			return 0.0;
		}
		noise += stat->bgnoise;
		//printf("noise=%lf, k=%lf\n", noise, k);
		free_stats(stat);
	}
	clearfits(dark_tmp);
	clearfits(fit_tmp);

	return noise;
}

#define GR ((sqrt(5) - 1) / 2)

static double goldenSectionSearch(fits *brut, fits *dark, double a, double b,
		double tol) {
	double c, d;
	double fc, fd;

	c = b - GR * (b - a);
	d = a + GR * (b - a);
	do {
		fc = evaluateNoiseOfCalibratedImage(brut, dark, c);
		fd = evaluateNoiseOfCalibratedImage(brut, dark, d);
		if (fc < 0.0 || fd < 0.0)
			return -1.0;
		if (fc < fd) {
			b = d;
			d = c;
			c = b - GR * (b - a);
		} else {
			a = c;
			c = d;
			d = a + GR * (b - a);
		}
	} while (fabs(c - d) > tol);
	return ((b + a) / 2);
}

static int preprocess(fits *brut, fits *offset, fits *dark, fits *flat, float level) {

	if (com.preprostatus & USE_OFFSET) {
		imoper(brut, offset, OPER_SUB);
	}

	/* if dark optimization, the master-dark has already been subtracted */
	if ((com.preprostatus & USE_DARK) && !(com.preprostatus & USE_OPTD)) {
		imoper(brut, dark, OPER_SUB);
	}

	if (com.preprostatus & USE_FLAT) {
		fdiv(brut, flat, level);
	}

	return 0;
}

static int darkOptimization(fits *brut, fits *dark, fits *offset) {
	double k;
	double lo = 0.0;
	double up = 2.0;
	fits *dark_tmp = NULL;

	if (new_fit_image(&dark_tmp, dark->rx, dark->ry, 1))
		return -1;
	copyfits(dark, dark_tmp, CP_ALLOC | CP_EXTRACT, 0);

	/* Minimization of background noise to find better k */
	k = goldenSectionSearch(brut, dark_tmp, lo, up, 1E-3);
	if (k < 0.0)
		return -1;

	siril_log_message(_("Dark optimization: %.3lf\n"), k);
	/* Multiply coefficient to master-dark */
	if (com.preprostatus & USE_OFFSET)
		imoper(dark_tmp, offset, OPER_SUB);
	soper(dark_tmp, k, OPER_MUL);
	imoper(brut, dark_tmp, OPER_SUB);

	clearfits(dark_tmp);

	return 0;
}

// idle function executed at the end of the sequence preprocessing
static gboolean end_sequence_prepro(gpointer p) {
	struct preprocessing_data *args = (struct preprocessing_data *) p;
	struct timeval t_end;
	fprintf(stdout, "Ending sequence prepro idle function, retval=%d\n",
			args->retval);
	stop_processing_thread();// can it be done here in case there is no thread?
	set_cursor_waiting(FALSE);
	gettimeofday(&t_end, NULL);
	show_time(args->t_start, t_end);
	update_used_memory();
	if (!args->retval && !single_image_is_loaded()) {
		// load the new sequence
		char *ppseqname = malloc(
				strlen(com.seq.ppprefix) + strlen(com.seq.seqname) + 5);
		sprintf(ppseqname, "%s%s.seq", com.seq.ppprefix, com.seq.seqname);
		check_seq(0);
		update_sequences_list(ppseqname);
		free(ppseqname);
	}
	sequence_free_preprocessing_data(&com.seq);
#ifdef MAC_INTEGRATION
	GtkosxApplication *osx_app = gtkosx_application_get();
	gtkosx_application_attention_request(osx_app, INFO_REQUEST);
	g_object_unref (osx_app);
#endif
	free(args);
	return FALSE;
}

/* doing the preprocessing. No unprotected GTK+ calls can go there.
 * returns 1 on error */
gpointer seqpreprocess(gpointer p) {
	char dest_filename[256], msg[256];
	fits *dark, *offset, *flat, *fit = NULL;
	struct preprocessing_data *args = (struct preprocessing_data *) p;

	if (single_image_is_loaded()) {
		dark = com.uniq->dark;
		offset = com.uniq->offset;
		flat = com.uniq->flat;
	} else if (sequence_is_loaded()) {
		dark = com.seq.dark;
		offset = com.seq.offset;
		flat = com.seq.flat;
	} else
		return GINT_TO_POINTER(1);

	if (com.preprostatus & USE_FLAT) {
		if (args->autolevel) {
			/* TODO: evaluate the layer to apply but generally RLAYER is a good choice.
			 * Indeed, if it is image from APN, CFA picture are in black & white */
			imstats *stat = statistics(NULL, -1, flat, RLAYER, NULL, STATS_BASIC, STATS_ZERO_NULLCHECK);
			if (!stat) {
				siril_log_message(_("Error: no data computed.\n"));
				return GINT_TO_POINTER(1);
			}
			args->normalisation = stat->mean;
			siril_log_message(_("Normalisation value auto evaluated: %.2lf\n"),
					args->normalisation);
			free_stats(stat);
		}
	}

	if (single_image_is_loaded()) {
		snprintf(msg, 255, _("Pre-processing image %s"), com.uniq->filename);
		msg[255] = '\0';
		set_progress_bar_data(msg, 0.5);

		if (new_fit_image(&fit, com.uniq->fit->rx, com.uniq->fit->ry,
				com.uniq->fit->naxes[2]))
			return GINT_TO_POINTER(1);
		copyfits(com.uniq->fit, fit, CP_ALLOC | CP_FORMAT | CP_COPYA, 0);
		copy_fits_metadata(com.uniq->fit, fit);

		if ((com.preprostatus & USE_OPTD) && (com.preprostatus & USE_DARK))
			darkOptimization(fit, dark, offset);

		preprocess(fit, offset, dark, flat, args->normalisation);

		if ((com.preprostatus & USE_COSME) && (com.preprostatus & USE_DARK)) {
			if (dark->naxes[2] == 1) {
<<<<<<< HEAD
				/* Cosmetic correction */
				long icold, ihot;
				deviant_pixel *dev = find_deviant_pixels(dark, args->sigma, &icold, &ihot);
				siril_log_message(_("%ld pixels corrected (%ld + %ld)\n"),
						icold + ihot, icold, ihot);
				cosmeticCorrection(com.uniq->fit, dev, icold + ihot, args->is_cfa);
				if (dev)
					free(dev);
=======
			/* Cosmetic correction */
			long icold, ihot;
			deviant_pixel *dev = find_deviant_pixels(dark, args->sigma, &icold, &ihot);
			siril_log_message(_("%ld pixels corrected (%ld + %ld)\n"),
					icold + ihot, icold, ihot);
			cosmeticCorrection(fit, dev, icold + ihot, args->is_cfa);
			if (dev)
				free(dev);
>>>>>>> a494dbdf
			}
			else
				siril_log_message(_("Darkmap cosmetic correction "
							"is only supported with single channel images\n"));
		}

		if (args->debayer) {
			debayer_if_needed(TYPEFITS, fit, args->compatibility, TRUE);
		}

		gchar *filename = g_path_get_basename(com.uniq->filename);
		char *filename_noext = remove_ext_from_filename(filename);
		snprintf(dest_filename, 255, "%s%s", com.uniq->ppprefix, filename_noext);
		dest_filename[255] = '\0';
		snprintf(msg, 255, _("Saving image %s"), filename_noext);
		msg[255] = '\0';
		set_progress_bar_data(msg, PROGRESS_NONE);
		savefits(dest_filename, fit);
		clearfits(fit);
		free(fit);
		g_free(filename);
		free(filename_noext);
	} else {	// sequence
		struct ser_struct *new_ser_file = NULL;
		char source_filename[256];
		int i;
		long icold = 0L, ihot = 0L;
		deviant_pixel *dev = NULL;

		// creating a SER file if the input data is SER
		if (com.seq.type == SEQ_SER) {
			char new_ser_filename[256];
			new_ser_file = calloc(1, sizeof(struct ser_struct));
			snprintf(new_ser_filename, 255, "%s%s", com.seq.ppprefix, com.seq.ser_file->filename);
			ser_create_file(new_ser_filename, new_ser_file, TRUE, com.seq.ser_file);
		}

		if ((com.preprostatus & USE_COSME) && (com.preprostatus & USE_DARK)) {
			if (dark->naxes[2] == 1) {
				dev = find_deviant_pixels(dark, args->sigma, &icold, &ihot);
				siril_log_message(_("%ld pixels corrected (%ld + %ld)\n"),
						icold + ihot, icold, ihot);
			} else
				siril_log_message(_("Darkmap cosmetic correction "
						"is only supported with single channel images\n"));
		}

		/* allocating memory to new fits */
		fit = calloc(1, sizeof(fits));
		if (fit == NULL) {
			printf("Error: allocating memory to fit.\n");
			return GINT_TO_POINTER(1);
		}

		for (i = 0; i < com.seq.number; i++) {
			if (!get_thread_run())
				break;
			seq_get_image_filename(&com.seq, i, source_filename);
			snprintf(msg, 255, _("Loading and pre-processing image %d/%d (%s)"),
					i + 1, com.seq.number, source_filename);
			msg[255] = '\0';
			set_progress_bar_data(msg,
					(double) (i + 1) / (double) com.seq.number);
			if (seq_read_frame(&com.seq, i, fit)) {
				snprintf(msg, 255, _("Could not read one of the raw files: %s."
						" Aborting preprocessing."), source_filename);
				msg[255] = '\0';
				set_progress_bar_data(msg, PROGRESS_RESET);
				args->retval = 1;
				if (com.seq.type == SEQ_SER) {
					ser_write_and_close(new_ser_file);
					free(new_ser_file);
					new_ser_file = NULL;
				}
				gdk_threads_add_idle(end_sequence_prepro, args);
				return GINT_TO_POINTER(1);
			}
			if ((com.preprostatus & USE_OPTD) && (com.preprostatus & USE_DARK))
				darkOptimization(fit, dark, offset);

			preprocess(fit, offset, dark, flat, args->normalisation);

			if ((com.preprostatus & USE_COSME) && (com.preprostatus & USE_DARK) && (dark->naxes[2] == 1))
				cosmeticCorrection(fit, dev, icold + ihot, args->is_cfa);

			if (args->debayer && com.seq.type == SEQ_REGULAR) {
				debayer_if_needed(TYPEFITS, fit, args->compatibility, TRUE);
			}

			snprintf(dest_filename, 255, "%s%s", com.seq.ppprefix,
					source_filename);
			dest_filename[255] = '\0';
			snprintf(msg, 255, "Saving image %d/%d (%s)", i + 1, com.seq.number,
					dest_filename);
			if (com.seq.type == SEQ_SER) {
				ser_write_frame_from_fit(new_ser_file, fit, i);
			} else {
				savefits(dest_filename, fit);
			}
			clearfits(fit);
		}
		free(fit);
		// closing SER file if it applies
		if (com.seq.type == SEQ_SER && (new_ser_file != NULL)) {
			ser_write_and_close(new_ser_file);
			free(new_ser_file);
			new_ser_file = NULL;
		}
		set_progress_bar_data(PROGRESS_TEXT_RESET, PROGRESS_RESET);
		if (dev) free(dev);
	}
	args->retval = 0;
	gdk_threads_add_idle(end_sequence_prepro, args);
	return GINT_TO_POINTER(0);
}

/* computes the background value using the histogram and/or median value.
 * The argument layer can be -1 for automatic setting (= green for RGB) */
double background(fits* fit, int reqlayer, rectangle *selection) {
	int layer = RLAYER;
	double bg;

	if (reqlayer >= 0)
		layer = reqlayer;
	else if (isrgb(&gfit))
		layer = GLAYER;		//GLAYER is better to evaluate background

	imstats* stat = statistics(NULL, -1, fit, layer, selection, STATS_BASIC, STATS_ZERO_NULLCHECK);
	if (!stat) {
		siril_log_message(_("Error: no data computed.\n"));
		return 0.0;
	}
	bg = stat->median;
	free_stats(stat);
	return bg;
}

void show_FITS_header(fits *fit) {
	if (fit->header)
		show_data_dialog(fit->header, "FITS Header");
}

/* These functions do not more than resize_gaussian and rotate_image
 * except for console outputs. 
 * Indeed, siril_log_message seems not working in a cpp file */
int verbose_resize_gaussian(fits *image, int toX, int toY, int interpolation) {
	int retvalue;
	const char *str_inter;
	struct timeval t_start, t_end;

	switch (interpolation) {
	case OPENCV_NEAREST:
		str_inter = _("Nearest-Neighbor");
		break;
	default:
	case OPENCV_LINEAR:
		str_inter = _("Bilinear");
		break;
	case OPENCV_AREA:
		str_inter = _("Pixel Area Relation");
		break;
	case OPENCV_CUBIC:
		str_inter = _("Bicubic");
		break;
	case OPENCV_LANCZOS4:
		str_inter = _("Lanczos4");
		break;
	}

	siril_log_color_message(_("Resample (%s interpolation): processing...\n"),
			"red", str_inter);

	gettimeofday(&t_start, NULL);

	retvalue = cvResizeGaussian(&gfit, toX, toY, interpolation);

	gettimeofday(&t_end, NULL);
	show_time(t_start, t_end);

	return retvalue;
}

int verbose_rotate_image(fits *image, double angle, int interpolation,
		int cropped) {
	const char *str_inter;
	struct timeval t_start, t_end;

	switch (interpolation) {
	case -1:
		str_inter = _("No");
		break;
	case OPENCV_NEAREST:
		str_inter = _("Nearest-Neighbor");
		break;
	default:
	case OPENCV_LINEAR:
		str_inter = _("Bilinear");
		break;
	case OPENCV_AREA:
		str_inter = _("Pixel Area Relation");
		break;
	case OPENCV_CUBIC:
		str_inter = _("Bicubic");
		break;
	case OPENCV_LANCZOS4:
		str_inter = _("Lanczos4");
		break;
	}

	siril_log_color_message(
			_("Rotation (%s interpolation, angle=%g): processing...\n"), "red",
			str_inter, angle);
	gettimeofday(&t_start, NULL);

	cvRotateImage(&gfit, angle, interpolation, cropped);

	gettimeofday(&t_end, NULL);
	show_time(t_start, t_end);

	return 0;
}

/* This function computes wavelets with the number of Nbr_Plan and
 * extracts plan "Plan" in fit parameters */

int get_wavelet_layers(fits *fit, int Nbr_Plan, int Plan, int Type, int reqlayer) {
	char *File_Name_Transform[3] = { "r_rawdata.wave", "g_rawdata.wave",
			"b_rawdata.wave" }, *dir[3];
	const char *tmpdir;
	int chan, start, end;
	wave_transf_des Wavelet[3];

	assert(fit->naxes[2] <= 3);
	tmpdir = g_get_tmp_dir();

	float *Imag = f_vector_alloc(fit->ry * fit->rx);
	if (Imag == NULL)
		return 1;

	if (reqlayer < 0 || reqlayer > 3) {
		start = 0;
		end = fit->naxes[2];
	}
	else {
		start = reqlayer;
		end = start + 1;
	}
	for (chan = start; chan < end; chan++) {
		int Nl, Nc;

		dir[chan] = g_build_filename(tmpdir, File_Name_Transform[chan], NULL);
		if (wavelet_transform_file(Imag, fit->ry, fit->rx, dir[chan], Type, Nbr_Plan,
				fit->pdata[chan])) {
			free((char *) Imag);
			g_free(dir[chan]);
			return 1;
		}
		if (wave_io_read(dir[chan], &Wavelet[chan])) {
			free((char *) Imag);
			g_free(dir[chan]);
			return 1;
		}
		Nl = Wavelet[chan].Nbr_Ligne;
		Nc = Wavelet[chan].Nbr_Col;
		pave_2d_extract_plan(Wavelet[chan].Pave.Data, Imag, Nl, Nc, Plan);
		reget_rawdata(Imag, Nl, Nc, fit->pdata[chan]);
		g_free(dir[chan]);
	}

	/* Free */
	if (Imag)
		free((char *) Imag);
	for (chan = start; chan < end; chan++) {
		wave_io_free(&Wavelet[chan]);
	}
	return 0;
}

/*****************************************************************************
 *                      M E D I A N     F I L T E R                          *
 ****************************************************************************/

gboolean end_median_filter(gpointer p) {
	struct median_filter_data *args = (struct median_filter_data *) p;
	stop_processing_thread();// can it be done here in case there is no thread?
	adjust_cutoff_from_updated_gfit();
	redraw(com.cvport, REMAP_ALL);
	redraw_previews();
	set_cursor_waiting(FALSE);
	update_used_memory();
	free(args);
	return FALSE;
}

/* The function smoothes an image using the median filter with the
 * ksize x ksize aperture. Each channel of a multi-channel image is 
 * processed independently. In-place operation is supported. */
gpointer median_filter(gpointer p) {
	struct median_filter_data *args = (struct median_filter_data *) p;
	assert(args->ksize % 2 == 1 && args->ksize > 1);
	int i, x, y, xx, yy, layer, iter = 0;
	int nx = args->fit->rx;
	int ny = args->fit->ry;
	int radius = (args->ksize - 1) / 2;
	double norm = (double) get_normalized_value(args->fit);

	assert(nx > 0 && ny > 0);

	struct timeval t_start, t_end;

	siril_log_color_message(_("Median Filter: processing...\n"), "red");
	gettimeofday(&t_start, NULL);

	do {
		if (args->iterations != 1)
			siril_log_message(_("Iteration #%d...\n"), iter + 1);
		for (layer = 0; layer < com.uniq->nb_layers; layer++) {
			/* FILL image upside-down */
			WORD **image = malloc(ny * sizeof(WORD *));
			if (image == NULL) {
				printf("median filter: error allocating data\n");
				gdk_threads_add_idle(end_median_filter, args);
				return GINT_TO_POINTER(1);
			}
			for (i = 0; i < ny; i++)
				image[ny - i - 1] = args->fit->pdata[layer] + i * nx;

			for (y = 0; y < ny; y++) {
				if (!get_thread_run())
					break;
				for (x = 0; x < nx; x++) {
					WORD *data = calloc(args->ksize * args->ksize,
							sizeof(WORD));
					if (data == NULL) {
						printf("median filter: error allocating data\n");
						free(image);
						gdk_threads_add_idle(end_median_filter, args);
						return GINT_TO_POINTER(1);
					}
					i = 0;
					for (yy = y - radius; yy <= y + radius; yy++) {
						for (xx = x - radius; xx <= x + radius; xx++) {
							WORD tmp;
							if (xx < 0 && yy >= 0) {
								if (yy >= ny)
									tmp = image[ny - 1][00];
								else
									tmp = image[yy][0];
							} else if (xx > 0 && yy <= 0) {
								if (xx >= nx)
									tmp = image[00][nx - 1];
								else
									tmp = image[0][xx];
							} else if (xx <= 0 && yy <= 0) {
								tmp = image[0][0];
							} else {
								if (xx >= nx && yy >= ny)
									tmp = image[ny - 1][nx - 1];
								else if (xx >= nx && yy < ny)
									tmp = image[yy][nx - 1];
								else if (xx < nx && yy >= ny)
									tmp = image[ny - 1][xx];
								else
									tmp = image[yy][xx];
							}
							data[i++] = tmp;
						}
					}
					quicksort_s(data, args->ksize * args->ksize);
					WORD median = round_to_WORD(gsl_stats_ushort_median_from_sorted_data(data, 1, args->ksize * args->ksize));
					double pixel = args->amount * (median / norm);
					pixel += (1.0 - args->amount)
							* ((double) image[y][x] / norm);
					image[y][x] = round_to_WORD(pixel * norm);
					free(data);
				}
			}
			free(image);
		}
		iter++;
	} while (iter < args->iterations && get_thread_run());
	gettimeofday(&t_end, NULL);
	show_time(t_start, t_end);
	gdk_threads_add_idle(end_median_filter, args);

	return GINT_TO_POINTER(0);
}

static int fmul_layer(fits *a, int layer, float coeff) {
	WORD *buf;
	int i;

	if (coeff < 0.0)
		return 1;
	buf = a->pdata[layer];
	for (i = 0; i < a->rx * a->ry; ++i) {
		buf[i] = round_to_WORD(buf[i] * coeff);
	}
	return 0;
}

/*****************************************************************************
 *      B A N D I N G      R E D U C T I O N      M A N A G E M E N T        *
 ****************************************************************************/

int banding_image_hook(struct generic_seq_args *args, int i, fits *fit, rectangle *_) {
	struct banding_data *banding_args = (struct banding_data *)args->user;
	return BandingEngine(fit, banding_args->sigma, banding_args->amount,
			banding_args->protect_highlights, banding_args->applyRotation);
}

void apply_banding_to_sequence(struct banding_data *banding_args) {
	struct generic_seq_args *args = malloc(sizeof(struct generic_seq_args));
	args->seq = &com.seq;
	args->partial_image = FALSE;
	args->filtering_criterion = seq_filter_included;
	args->nb_filtered_images = com.seq.selnum;
	args->prepare_hook = ser_prepare_hook;
	args->finalize_hook = ser_finalize_hook;
	args->save_hook = NULL;
	args->image_hook = banding_image_hook;
	args->idle_function = NULL;
	args->stop_on_error = FALSE;
	args->description = _("Banding Reduction");
	args->has_output = TRUE;
	args->new_seq_prefix = banding_args->seqEntry;
	args->load_new_sequence = TRUE;
	args->force_ser_output = FALSE;
	args->user = banding_args;
	args->already_in_a_thread = FALSE;
	args->parallel = TRUE;

	banding_args->fit = NULL;	// not used here

	start_in_new_thread(generic_sequence_worker, args);
}

// idle function executed at the end of the BandingEngine processing
gboolean end_BandingEngine(gpointer p) {
	struct banding_data *args = (struct banding_data *) p;
	stop_processing_thread();// can it be done here in case there is no thread?
	adjust_cutoff_from_updated_gfit();
	redraw(com.cvport, REMAP_ALL);
	redraw_previews();
	set_cursor_waiting(FALSE);
	update_used_memory();
	free(args);
	return FALSE;
}

/*** Reduces Banding in Canon DSLR images.
 * This code come from CanonBandingReduction.js v0.9.1, a script of
 * PixInsight, originally written by Georg Viehoever and
 * distributed under the terms of the GNU General Public License ******/
gpointer BandingEngineThreaded(gpointer p) {
	struct banding_data *args = (struct banding_data *) p;
	struct timeval t_start, t_end;

	siril_log_color_message(_("Banding Reducing: processing...\n"), "red");
	gettimeofday(&t_start, NULL);

	int retval = BandingEngine(args->fit, args->sigma, args->amount, args->protect_highlights, args->applyRotation);

	gettimeofday(&t_end, NULL);
	show_time(t_start, t_end);
	gdk_threads_add_idle(end_BandingEngine, args);
	
	return GINT_TO_POINTER(retval);
}

int BandingEngine(fits *fit, double sigma, double amount, gboolean protect_highlights, gboolean applyRotation) {
	int chan, row, i;
	WORD *line, *fixline;
	double minimum = DBL_MAX, globalsigma = 0.0;
	fits *fiximage = NULL;
	double invsigma = 1.0 / sigma;

	if (applyRotation) {
		cvRotateImage(fit, 90.0, -1, OPENCV_LINEAR);
	}

	if (new_fit_image(&fiximage, fit->rx, fit->ry, fit->naxes[2]))
		return 1;

	for (chan = 0; chan < fit->naxes[2]; chan++) {
		imstats *stat = statistics(NULL, -1, fit, chan, NULL, STATS_BASIC | STATS_MAD, STATS_ZERO_NULLCHECK);
		if (!stat) {
			siril_log_message(_("Error: no data computed.\n"));
			return 1;
		}
		double background = stat->median;
		double *rowvalue = calloc(fit->ry, sizeof(double));
		if (rowvalue == NULL) {
			fprintf(stderr, "BandingEngine: error allocating data\n");
			free_stats(stat);
			return 1;
		}
		if (protect_highlights) {
			globalsigma = stat->mad * MAD_NORM;
		}
		free_stats(stat);
		for (row = 0; row < fit->ry; row++) {
			line = fit->pdata[chan] + row * fit->rx;
			WORD *cpyline = calloc(fit->rx, sizeof(WORD));
			if (cpyline == NULL) {
				fprintf(stderr, "BandingEngine: error allocating data\n");
				free(rowvalue);
				return 1;
			}
			memcpy(cpyline, line, fit->rx * sizeof(WORD));
			int n = fit->rx;
			quicksort_s(cpyline, n);
			if (protect_highlights) {
				WORD reject = round_to_WORD(
						background + invsigma * globalsigma);
				for (i = fit->rx - 1; i >= 0; i--) {
					if (cpyline[i] < reject)
						break;
					n--;
				}
			}

			double median = gsl_stats_ushort_median_from_sorted_data(cpyline, 1, n);
			rowvalue[row] = background - median;
			minimum = min(minimum, rowvalue[row]);
			free(cpyline);
		}
		for (row = 0; row < fit->ry; row++) {
			fixline = fiximage->pdata[chan] + row * fiximage->rx;
			for (i = 0; i < fit->rx; i++)
				fixline[i] = round_to_WORD(rowvalue[row] - minimum);
		}
		free(rowvalue);
	}
	for (chan = 0; chan < fit->naxes[2]; chan++)
		fmul_layer(fiximage, chan, amount);
	imoper(fit, fiximage, OPER_ADD);

	invalidate_stats_from_fit(fit);
	clearfits(fiximage);
	if (applyRotation)
		cvRotateImage(fit, -90.0, -1, OPENCV_LINEAR);
	return 0;
}

/*****************************************************************************
 *       N O I S E     C O M P U T A T I O N      M A N A G E M E N T        *
 ****************************************************************************/

/* Based on Jean-Luc Starck and Fionn Murtagh (1998), Automatic Noise
 * Estimation from the Multiresolution Support, Publications of the
 * Royal Astronomical Society of the Pacific, vol. 110, pp. 193–199.
 * slow algorithm. For now it is replaced by faster one. BUT, we need to keep it
 * in case we need it -. */
int backgroundnoise(fits* fit, double sigma[]) {
	int layer, k;
	fits *waveimage = calloc(1, sizeof(fits));

	if (waveimage == NULL) {
		fprintf(stderr, "backgroundnoise: error allocating data\n");
		return 1;
	}

	copyfits(fit, waveimage, CP_ALLOC | CP_FORMAT | CP_COPYA, 0);
	cvComputeFinestScale(waveimage);

	for (layer = 0; layer < fit->naxes[2]; layer++) {
		double sigma0, mean, norm_val;
		double epsilon = 0.0;
		WORD lo, hi;
		WORD *buf = waveimage->pdata[layer];
		unsigned int i;
		unsigned int ndata = fit->rx * fit->ry;
		assert(ndata > 0);

		imstats *stat = statistics(NULL, -1, waveimage, layer, NULL, STATS_BASIC, STATS_ZERO_NULLCHECK);
		if (!stat) {
			siril_log_message(_("Error: no data computed.\n"));
			return 1;
		}
		sigma0 = stat->sigma;
		mean = stat->mean;
		norm_val = stat->normValue;
		free_stats(stat);

		WORD *array1 = calloc(ndata, sizeof(WORD));
		WORD *array2 = calloc(ndata, sizeof(WORD));
		if (array1 == NULL || array2 == NULL) {
			printf("backgroundnoise: Error allocating data\n");
			if (array1)
				free(array1);
			if (array2)
				free(array2);
			return 1;
		}
		WORD *set = array1, *subset = array2;
		memcpy(set, buf, ndata * sizeof(WORD));

		lo = round_to_WORD(LOW_BOUND * norm_val);
		hi = round_to_WORD(HIGH_BOUND * norm_val);

		sigma[layer] = sigma0;

		int n = 0;
		do {
			sigma0 = sigma[layer];
			for (i = 0, k = 0; i < ndata; i++) {
				if (set[i] >= lo && set[i] <= hi) {
					if (fabs(set[i] - mean) < 3.0 * sigma0) {
						subset[k++] = set[i];
					}
				}
			}
			ndata = k;
			sigma[layer] = gsl_stats_ushort_sd(subset, 1, ndata);
			set = subset;
			(set == array1) ? (subset = array2) : (subset = array1);
			if (ndata == 0) {
				free(array1);
				free(array2);
				siril_log_message(_("backgroundnoise: Error, no data computed\n"));
				sigma[layer] = 0.0;
				return 1;
			}
			n++;
			epsilon = fabs(sigma[layer] - sigma0) / sigma[layer];
		} while (epsilon > EPSILON && n < MAX_ITER);
		sigma[layer] *= SIGMA_PER_FWHM; // normalization
		sigma[layer] /= 0.974; // correct for 2% systematic bias
		if (n == MAX_ITER)
			siril_log_message(_("backgroundnoise: does not converge\n"));
		free(array1);
		free(array2);
	}
	clearfits(waveimage);
	invalidate_stats_from_fit(fit);

	return 0;
}

gboolean end_noise(gpointer p) {
	struct noise_data *args = (struct noise_data *) p;
	stop_processing_thread();// can it be done here in case there is no thread?
	int chan, nb_chan;
	struct timeval t_end;

	nb_chan = args->fit->naxes[2];

	double norm = (double) get_normalized_value(args->fit);
	for (chan = 0; chan < nb_chan; chan++)
		siril_log_message(
				_("Background noise value (channel: #%d): %0.3lf (%.3e)\n"), chan,
				args->bgnoise[chan], args->bgnoise[chan] / norm);
	set_cursor_waiting(FALSE);
	update_used_memory();
	if (args->verbose) {
		gettimeofday(&t_end, NULL);
		show_time(args->t_start, t_end);
	}
	free(args);
	return FALSE;
}

gpointer noise(gpointer p) {
	struct noise_data *args = (struct noise_data *) p;
	int  chan;

	if (args->verbose) {
		siril_log_color_message(_("Noise standard deviation: calculating...\n"),
				"red");
		gettimeofday(&args->t_start, NULL);
	}

/*	if (backgroundnoise(args->fit, args->bgnoise)) {
		gdk_threads_add_idle(end_noise, args);
		return GINT_TO_POINTER(1);
	}
	*/
	for (chan = 0; chan < args->fit->naxes[2]; chan++) {
		imstats *stat = statistics(NULL, -1, args->fit, chan, NULL, STATS_BASIC, STATS_ZERO_NULLCHECK);
		if (!stat) {
			siril_log_message(_("Error: no data computed.\n"));
			gdk_threads_add_idle(end_noise, args);
			return GINT_TO_POINTER(1);
		}
		args->bgnoise[chan] = stat->bgnoise;
		free_stats(stat);
	}

	gdk_threads_add_idle(end_noise, args);

	return GINT_TO_POINTER(0);
}

gpointer LRdeconv(gpointer p) {
	struct RL_data *args = (struct RL_data *) p;
	struct timeval t_start, t_end;

	siril_log_color_message(_("Lucy-Richardson deconvolution: processing...\n"), "red");
	gettimeofday(&t_start, NULL);

	cvLucyRichardson(args->fit, args->sigma, args->iter);

	gettimeofday(&t_end, NULL);
	show_time(t_start, t_end);

	gdk_threads_add_idle(end_generic, args);
	adjust_cutoff_from_updated_gfit();
	redraw(com.cvport, REMAP_ALL);
	redraw_previews();
	return 0;
}<|MERGE_RESOLUTION|>--- conflicted
+++ resolved
@@ -927,25 +927,14 @@
 
 		if ((com.preprostatus & USE_COSME) && (com.preprostatus & USE_DARK)) {
 			if (dark->naxes[2] == 1) {
-<<<<<<< HEAD
 				/* Cosmetic correction */
 				long icold, ihot;
 				deviant_pixel *dev = find_deviant_pixels(dark, args->sigma, &icold, &ihot);
 				siril_log_message(_("%ld pixels corrected (%ld + %ld)\n"),
 						icold + ihot, icold, ihot);
-				cosmeticCorrection(com.uniq->fit, dev, icold + ihot, args->is_cfa);
+				cosmeticCorrection(fit, dev, icold + ihot, args->is_cfa);
 				if (dev)
 					free(dev);
-=======
-			/* Cosmetic correction */
-			long icold, ihot;
-			deviant_pixel *dev = find_deviant_pixels(dark, args->sigma, &icold, &ihot);
-			siril_log_message(_("%ld pixels corrected (%ld + %ld)\n"),
-					icold + ihot, icold, ihot);
-			cosmeticCorrection(fit, dev, icold + ihot, args->is_cfa);
-			if (dev)
-				free(dev);
->>>>>>> a494dbdf
 			}
 			else
 				siril_log_message(_("Darkmap cosmetic correction "
